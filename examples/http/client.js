'use strict';

const tracer = require('./tracer')('http-client-service');
const http = require('http');
<<<<<<< HEAD
=======
const tracer = opentelemetry.getTracer('example-http-client');
>>>>>>> 34967448

/** A function which makes requests and handles response. */
function makeRequest() {
  // span corresponds to outgoing requests. Here, we have manually created
  // the span, which is created to track work that happens outside of the
  // request lifecycle entirely.
  const span = tracer.startSpan('makeRequest');
  tracer.withSpan(span, () => {
    http.get({
      host: 'localhost',
      port: 8080,
      path: '/helloworld',
    }, (response) => {
      const body = [];
      response.on('data', (chunk) => body.push(chunk));
      response.on('end', () => {
        console.log(body.toString());
        span.end();
      });
    });
  });

  // The process must live for at least the interval past any traces that
  // must be exported, or some risk being lost if they are recorded after the
  // last export.
  console.log('Sleeping 5 seconds before shutdown to ensure all records are flushed.');
  setTimeout(() => { console.log('Completed.'); }, 5000);
}

makeRequest();<|MERGE_RESOLUTION|>--- conflicted
+++ resolved
@@ -1,11 +1,8 @@
 'use strict';
 
-const tracer = require('./tracer')('http-client-service');
+const tracer = require('./tracer')('example-http-client');
+// eslint-disable-next-line import/order
 const http = require('http');
-<<<<<<< HEAD
-=======
-const tracer = opentelemetry.getTracer('example-http-client');
->>>>>>> 34967448
 
 /** A function which makes requests and handles response. */
 function makeRequest() {
