--- conflicted
+++ resolved
@@ -1,11 +1,7 @@
 'use strict';
 
-const tracer = require('./tracer')('dns-client-service');
+const tracer = require('./tracer')('example-dns');
 const dns = require('dns').promises;
-<<<<<<< HEAD
-=======
-const tracer = opentelemetry.getTracer('example-dns');
->>>>>>> 34967448
 
 /** A function which makes a dns lookup and handles response. */
 function makeLookup() {
