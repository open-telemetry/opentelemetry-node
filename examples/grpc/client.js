--- conflicted
+++ resolved
@@ -1,15 +1,12 @@
 'use strict';
 
-const tracer = require('./tracer')('grpc-client-service');
+const tracer = require('./tracer')('example-grpc-client');
+// eslint-disable-next-line import/order
 const grpc = require('grpc');
 const messages = require('./helloworld_pb');
 const services = require('./helloworld_grpc_pb');
 
 const PORT = 50051;
-<<<<<<< HEAD
-=======
-const tracer = opentelemetry.getTracer('example-grpc-client');
->>>>>>> 34967448
 
 /** A function which makes requests and handles response. */
 function main() {
