--- conflicted
+++ resolved
@@ -27,18 +27,11 @@
     "url": "https://github.com/open-telemetry/opentelemetry-js/issues"
   },
   "dependencies": {
-<<<<<<< HEAD
-    "@opentelemetry/api": "^0.10.1",
-    "@opentelemetry/core": "^0.10.1",
-    "@opentelemetry/exporter-collector": "^0.10.1",
-    "@opentelemetry/metrics": "^0.10.1",
-    "@opentelemetry/tracing": "^0.10.1"
-=======
     "@opentelemetry/api": "^0.10.2",
     "@opentelemetry/core": "^0.10.2",
     "@opentelemetry/exporter-collector": "^0.10.2",
+    "@opentelemetry/metrics": "^0.10.2",
     "@opentelemetry/tracing": "^0.10.2"
->>>>>>> b247e690
   },
   "homepage": "https://github.com/open-telemetry/opentelemetry-js#readme"
 }