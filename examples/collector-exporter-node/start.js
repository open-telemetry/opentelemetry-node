--- conflicted
+++ resolved
@@ -1,25 +1,15 @@
 'use strict';
 
 const opentelemetry = require('@opentelemetry/api');
-<<<<<<< HEAD
-const { BasicTracerProvider, SimpleSpanProcessor } = require('@opentelemetry/tracing');
-const { ConsoleLogger, LogLevel } = require('@opentelemetry/core');
-const { CollectorExporter, CollectorTransportNode } = require('@opentelemetry/exporter-collector');
+const { BasicTracerProvider, ConsoleSpanExporter, SimpleSpanProcessor } = require('@opentelemetry/tracing');
+const { CollectorTraceExporter, CollectorProtocolNode } = require('@opentelemetry/exporter-collector');
 
-const exporter = new CollectorExporter({
-  logger: new ConsoleLogger(LogLevel.DEBUG),
-=======
-const { BasicTracerProvider, ConsoleSpanExporter, SimpleSpanProcessor } = require('@opentelemetry/tracing');
-const { CollectorTraceExporter } = require('@opentelemetry/exporter-collector');
-
-const address = '127.0.0.1:55680';
 const exporter = new CollectorTraceExporter({
->>>>>>> 5aa851a1
   serviceName: 'basic-service',
   // headers: {
   //   foo: 'bar'
   // },
-  protocol: CollectorTransportNode.HTTP_JSON,
+  protocolNode: CollectorProtocolNode.HTTP_JSON,
 });
 
 const provider = new BasicTracerProvider();
