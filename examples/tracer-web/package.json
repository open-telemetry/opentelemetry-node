{
  "name": "web-tracer-example",
  "private": true,
  "version": "0.15.0",
  "description": "Example of using @opentelemetry/web in browser",
  "main": "index.js",
  "scripts": {
    "start": "webpack-dev-server -d --progress --colors --port 8090 --config webpack.config.js --hot --inline --host 0.0.0.0 --content-base examples"
  },
  "repository": {
    "type": "git",
    "url": "git+ssh://git@github.com/open-telemetry/opentelemetry-js.git"
  },
  "keywords": [
    "opentelemetry",
    "tracing",
    "web"
  ],
  "engines": {
    "node": ">=8"
  },
  "author": "OpenTelemetry Authors",
  "license": "Apache-2.0",
  "bugs": {
    "url": "https://github.com/open-telemetry/opentelemetry-js/issues"
  },
  "devDependencies": {
    "@babel/core": "^7.6.0",
    "babel-loader": "^8.0.6",
    "ts-loader": "^6.0.4",
    "webpack": "^4.35.2",
    "webpack-cli": "^3.3.9",
    "webpack-dev-server": "^3.8.1",
    "webpack-merge": "^4.2.2"
  },
  "dependencies": {
<<<<<<< HEAD
    "@opentelemetry/api": "^0.14.0",
    "@opentelemetry/context-zone": "^0.14.0",
    "@opentelemetry/core": "^0.14.0",
    "@opentelemetry/exporter-collector": "^0.14.0",
    "@opentelemetry/exporter-zipkin": "^0.14.0",
    "@opentelemetry/instrumentation": "^0.14.0",
    "@opentelemetry/instrumentation-fetch": "^0.14.0",
    "@opentelemetry/instrumentation-xml-http-request": "^0.14.0",
    "@opentelemetry/metrics": "^0.14.0",
    "@opentelemetry/propagator-b3": "^0.14.0",
    "@opentelemetry/plugin-document-load": "^0.12.1",
    "@opentelemetry/plugin-user-interaction": "^0.12.1",
    "@opentelemetry/tracing": "^0.14.0",
    "@opentelemetry/web": "^0.14.0"
=======
    "@opentelemetry/context-zone": "^0.15.0",
    "@opentelemetry/core": "^0.15.0",
    "@opentelemetry/exporter-collector": "^0.15.0",
    "@opentelemetry/exporter-zipkin": "^0.15.0",
    "@opentelemetry/instrumentation-fetch": "^0.15.0",
    "@opentelemetry/instrumentation-xml-http-request": "^0.15.0",
    "@opentelemetry/metrics": "^0.15.0",
    "@opentelemetry/plugin-document-load": "^0.12.0",
    "@opentelemetry/plugin-user-interaction": "^0.12.0",
    "@opentelemetry/propagator-b3": "^0.15.0",
    "@opentelemetry/tracing": "^0.15.0",
    "@opentelemetry/web": "^0.15.0"
>>>>>>> 31ab0128
  },
  "homepage": "https://github.com/open-telemetry/opentelemetry-js#readme"
}<|MERGE_RESOLUTION|>--- conflicted
+++ resolved
@@ -34,26 +34,12 @@
     "webpack-merge": "^4.2.2"
   },
   "dependencies": {
-<<<<<<< HEAD
-    "@opentelemetry/api": "^0.14.0",
-    "@opentelemetry/context-zone": "^0.14.0",
-    "@opentelemetry/core": "^0.14.0",
-    "@opentelemetry/exporter-collector": "^0.14.0",
-    "@opentelemetry/exporter-zipkin": "^0.14.0",
-    "@opentelemetry/instrumentation": "^0.14.0",
-    "@opentelemetry/instrumentation-fetch": "^0.14.0",
-    "@opentelemetry/instrumentation-xml-http-request": "^0.14.0",
-    "@opentelemetry/metrics": "^0.14.0",
-    "@opentelemetry/propagator-b3": "^0.14.0",
-    "@opentelemetry/plugin-document-load": "^0.12.1",
-    "@opentelemetry/plugin-user-interaction": "^0.12.1",
-    "@opentelemetry/tracing": "^0.14.0",
-    "@opentelemetry/web": "^0.14.0"
-=======
+    "@opentelemetry/api": "^0.15.0",
     "@opentelemetry/context-zone": "^0.15.0",
     "@opentelemetry/core": "^0.15.0",
     "@opentelemetry/exporter-collector": "^0.15.0",
     "@opentelemetry/exporter-zipkin": "^0.15.0",
+    "@opentelemetry/instrumentation": "^0.15.0",
     "@opentelemetry/instrumentation-fetch": "^0.15.0",
     "@opentelemetry/instrumentation-xml-http-request": "^0.15.0",
     "@opentelemetry/metrics": "^0.15.0",
@@ -62,7 +48,6 @@
     "@opentelemetry/propagator-b3": "^0.15.0",
     "@opentelemetry/tracing": "^0.15.0",
     "@opentelemetry/web": "^0.15.0"
->>>>>>> 31ab0128
   },
   "homepage": "https://github.com/open-telemetry/opentelemetry-js#readme"
 }