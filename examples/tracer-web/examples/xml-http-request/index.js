--- conflicted
+++ resolved
@@ -6,13 +6,6 @@
 import { B3Propagator } from '@opentelemetry/core';
 
 const providerWithZone = new WebTracerProvider({
-<<<<<<< HEAD
-  httpTextFormat: new B3Format(),
-  contextManager: new ZoneContextManager(),
-=======
-  HttpTextPropagator: new B3Propagator(),
-  scopeManager: new ZoneScopeManager(),
->>>>>>> 11be782e
   plugins: [
     new XMLHttpRequestPlugin({
       ignoreUrls: [/localhost:8090\/sockjs-node/],
@@ -25,6 +18,11 @@
 
 providerWithZone.addSpanProcessor(new SimpleSpanProcessor(new ConsoleSpanExporter()));
 providerWithZone.addSpanProcessor(new SimpleSpanProcessor(new CollectorExporter()));
+
+providerWithZone.register({
+  contextManager: new ZoneContextManager(),
+  propagator: new B3Propagator(),
+});
 
 const webTracerWithZone = providerWithZone.getTracer('example-tracer-web');
 
