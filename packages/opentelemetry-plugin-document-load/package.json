{
  "name": "@opentelemetry/plugin-document-load",
  "version": "0.3.3",
  "description": "OpenTelemetry document-load automatic instrumentation package.",
  "main": "build/src/index.js",
  "types": "build/src/index.d.ts",
  "repository": "open-telemetry/opentelemetry-js",
  "scripts": {
    "clean": "rimraf build/*",
    "check": "gts check",
    "codecov:browser": "nyc report --reporter=json && codecov -f coverage/*.json -p ../../",
    "precompile": "tsc --version",
    "version:update": "node ../../scripts/version-update.js",
    "compile": "npm run version:update && tsc -p .",
    "fix": "gts fix",
    "prepare": "npm run compile",
    "tdd": "karma start",
    "test:browser": "nyc karma start --single-run",
    "watch": "tsc -w"
  },
  "keywords": [
    "opentelemetry",
    "document-load",
    "web",
    "tracing",
    "profiling",
    "plugin"
  ],
  "author": "OpenTelemetry Authors",
  "license": "Apache-2.0",
  "engines": {
    "node": ">=8.0.0"
  },
  "files": [
    "build/src/**/*.js",
    "build/src/**/*.d.ts",
    "doc",
    "LICENSE",
    "README.md"
  ],
  "publishConfig": {
    "access": "public"
  },
  "devDependencies": {
    "@babel/core": "^7.6.0",
    "@types/mocha": "^5.2.5",
    "@types/node": "^12.6.8",
    "@types/sinon": "^7.0.13",
    "@types/webpack-env": "1.13.9",
    "babel-loader": "^8.0.6",
    "codecov": "^3.6.1",
    "gts": "^1.1.0",
    "istanbul-instrumenter-loader": "^3.0.1",
    "karma": "^4.4.1",
    "karma-chrome-launcher": "^3.1.0",
    "karma-coverage-istanbul-reporter": "^2.1.0",
    "karma-mocha": "^1.3.0",
    "karma-spec-reporter": "^0.0.32",
    "karma-webpack": "^4.0.2",
    "mocha": "^6.1.0",
    "nyc": "^14.1.1",
    "rimraf": "^3.0.0",
    "sinon": "^7.5.0",
    "ts-loader": "^6.0.4",
    "ts-mocha": "^6.0.0",
    "ts-node": "^8.6.2",
    "tslint-consistent-codestyle": "^1.16.0",
    "tslint-microsoft-contrib": "^6.2.0",
    "typescript": "3.7.2",
    "webpack": "^4.35.2",
    "webpack-cli": "^3.3.9",
    "webpack-merge": "^4.2.2"
  },
  "dependencies": {
<<<<<<< HEAD
    "@opentelemetry/core": "^0.3.2",
    "@opentelemetry/tracing": "^0.3.2",
    "@opentelemetry/api": "^0.3.2",
    "@opentelemetry/web": "^0.3.2"
=======
    "@opentelemetry/core": "^0.3.3",
    "@opentelemetry/tracing": "^0.3.3",
    "@opentelemetry/types": "^0.3.3",
    "@opentelemetry/web": "^0.3.3"
>>>>>>> cb677c05
  }
}<|MERGE_RESOLUTION|>--- conflicted
+++ resolved
@@ -72,16 +72,9 @@
     "webpack-merge": "^4.2.2"
   },
   "dependencies": {
-<<<<<<< HEAD
-    "@opentelemetry/core": "^0.3.2",
-    "@opentelemetry/tracing": "^0.3.2",
-    "@opentelemetry/api": "^0.3.2",
-    "@opentelemetry/web": "^0.3.2"
-=======
     "@opentelemetry/core": "^0.3.3",
     "@opentelemetry/tracing": "^0.3.3",
-    "@opentelemetry/types": "^0.3.3",
+    "@opentelemetry/api": "^0.3.3",
     "@opentelemetry/web": "^0.3.3"
->>>>>>> cb677c05
   }
 }