--- conflicted
+++ resolved
@@ -255,13 +255,8 @@
           );
 
           rootSpan = webTracerWithZone.startSpan('root');
-<<<<<<< HEAD
-          api.context.with(api.setSpan(api.context.active(), rootSpan), () => {
+          api.context.with(api.trace.setSpan(api.context.active(), rootSpan), () => {
             void getData(
-=======
-          api.context.with(api.trace.setSpan(api.context.active(), rootSpan), () => {
-            getData(
->>>>>>> 8e5c8a09
               new XMLHttpRequest(),
               fileUrl,
               () => {
