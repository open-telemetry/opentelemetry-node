{
  "name": "@opentelemetry/core",
  "version": "0.0.1",
  "description": "OpenTelemetry Core",
  "main": "build/src/index.js",
  "browser": {
    "./src/platform/index.ts": "./src/platform/browser/index.ts"
  },
  "types": "build/src/index.d.ts",
  "repository": "open-telemetry/opentelemetry-js",
  "scripts": {
    "test": "nyc ts-mocha -p tsconfig.json test/**/*.ts",
    "test:browser": "karma start --single-run",
    "tdd": "yarn tdd:node",
    "tdd:node": "yarn test -- --watch-extensions ts --watch",
    "tdd:browser": "karma start",
    "codecov": "nyc report --reporter=json && codecov -f coverage/*.json -p ../../",
    "clean": "rimraf build/*",
    "check": "gts check",
    "compile": "tsc -p .",
    "fix": "gts fix"
  },
  "keywords": [
    "opentelemetry",
    "nodejs",
    "tracing",
    "profiling",
    "metrics",
    "stats"
  ],
  "author": "OpenTelemetry Authors",
  "license": "Apache-2.0",
  "engines": {
    "node": ">=8.0.0"
  },
  "files": [
    "build/src/**/*.js",
    "build/src/**/*.d.ts",
    "doc",
    "LICENSE",
    "README.md"
  ],
  "publishConfig": {
    "access": "public"
  },
  "devDependencies": {
    "@types/mocha": "^5.2.5",
    "@types/node": "^12.6.8",
<<<<<<< HEAD
    "@types/webpack-env": "1.14.0",
=======
    "@types/sinon": "^7.0.13",
    "@types/webpack-env": "1.13.9",
>>>>>>> c2a7febf
    "codecov": "^3.1.0",
    "gts": "^1.0.0",
    "karma": "^4.3.0",
    "karma-chrome-launcher": "^3.1.0",
    "karma-mocha": "^1.3.0",
    "karma-spec-reporter": "^0.0.32",
    "karma-webpack": "^4.0.2",
    "mocha": "^6.1.0",
    "nyc": "^14.1.1",
    "sinon": "^7.3.2",
    "tslint-microsoft-contrib": "^6.2.0",
    "tslint-consistent-codestyle":"^1.15.1",
    "ts-loader": "^6.0.4",
    "ts-mocha": "^6.0.0",
    "ts-node": "^8.0.0",
    "typescript": "^3.4.5",
    "webpack": "^4.40.1"
  },
  "dependencies": {
    "@opentelemetry/types": "^0.0.1"
  }
}<|MERGE_RESOLUTION|>--- conflicted
+++ resolved
@@ -46,12 +46,8 @@
   "devDependencies": {
     "@types/mocha": "^5.2.5",
     "@types/node": "^12.6.8",
-<<<<<<< HEAD
+    "@types/sinon": "^7.0.13",
     "@types/webpack-env": "1.14.0",
-=======
-    "@types/sinon": "^7.0.13",
-    "@types/webpack-env": "1.13.9",
->>>>>>> c2a7febf
     "codecov": "^3.1.0",
     "gts": "^1.0.0",
     "karma": "^4.3.0",
@@ -62,11 +58,11 @@
     "mocha": "^6.1.0",
     "nyc": "^14.1.1",
     "sinon": "^7.3.2",
-    "tslint-microsoft-contrib": "^6.2.0",
-    "tslint-consistent-codestyle":"^1.15.1",
     "ts-loader": "^6.0.4",
     "ts-mocha": "^6.0.0",
     "ts-node": "^8.0.0",
+    "tslint-consistent-codestyle":"^1.15.1",
+    "tslint-microsoft-contrib": "^6.2.0",
     "typescript": "^3.4.5",
     "webpack": "^4.40.1"
   },
