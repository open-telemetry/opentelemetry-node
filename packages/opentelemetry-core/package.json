--- conflicted
+++ resolved
@@ -78,11 +78,7 @@
     "webpack": "^4.35.2"
   },
   "dependencies": {
-<<<<<<< HEAD
-    "@opentelemetry/api": "^0.3.2",
-=======
-    "@opentelemetry/types": "^0.3.3",
->>>>>>> cb677c05
+    "@opentelemetry/api": "^0.3.3",
     "semver": "^6.3.0"
   }
 }