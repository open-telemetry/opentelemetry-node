--- conflicted
+++ resolved
@@ -14,22 +14,7 @@
  * limitations under the License.
  */
 
-import {
-<<<<<<< HEAD
-  defaultTextMapGetter,
-  defaultTextMapSetter,
-  getExtractedSpanContext,
-=======
-  defaultGetter,
-  defaultSetter,
-  SpanContext,
-  TraceFlags,
-  getActiveSpan,
->>>>>>> 1c27690b
-  setExtractedSpanContext,
-  SpanContext,
-  TraceFlags,
-} from '@opentelemetry/api';
+import { defaultTextMapGetter, defaultTextMapSetter, getActiveSpan, setExtractedSpanContext, SpanContext, TraceFlags } from '@opentelemetry/api';
 import { ROOT_CONTEXT } from '@opentelemetry/context-base';
 import * as assert from 'assert';
 import { B3_DEBUG_FLAG_KEY } from '../../src/context/propagation/b3-common';
@@ -39,7 +24,7 @@
   X_B3_PARENT_SPAN_ID,
   X_B3_SAMPLED,
   X_B3_SPAN_ID,
-  X_B3_TRACE_ID,
+  X_B3_TRACE_ID
 } from '../../src/context/propagation/B3MultiPropagator';
 import { TraceState } from '../../src/trace/TraceState';
 
@@ -346,15 +331,9 @@
         it('should return undefined', () => {
           carrier[X_B3_TRACE_ID] = undefined;
           carrier[X_B3_SPAN_ID] = 'b7ad6b7169203331';
-<<<<<<< HEAD
-          const context = getExtractedSpanContext(
+          const context = getActiveSpan(
             b3Propagator.extract(ROOT_CONTEXT, carrier, defaultTextMapGetter)
-          );
-=======
-          const context = getActiveSpan(
-            b3Propagator.extract(ROOT_CONTEXT, carrier, defaultGetter)
           )?.context();
->>>>>>> 1c27690b
           assert.deepStrictEqual(context, undefined);
         });
       });
@@ -363,15 +342,9 @@
         it('should return undefined', () => {
           carrier[X_B3_TRACE_ID] = '0af7651916cd43dd8448eb211c80319c';
           carrier[X_B3_SPAN_ID] = undefined;
-<<<<<<< HEAD
-          const context = getExtractedSpanContext(
+          const context = getActiveSpan(
             b3Propagator.extract(ROOT_CONTEXT, carrier, defaultTextMapGetter)
-          );
-=======
-          const context = getActiveSpan(
-            b3Propagator.extract(ROOT_CONTEXT, carrier, defaultGetter)
           )?.context();
->>>>>>> 1c27690b
           assert.deepStrictEqual(context, undefined);
         });
       });
@@ -381,30 +354,18 @@
           carrier[X_B3_TRACE_ID] = '0af7651916cd43dd8448eb211c80319c';
           carrier[X_B3_SPAN_ID] = 'b7ad6b7169203331';
           carrier[X_B3_SAMPLED] = '2';
-<<<<<<< HEAD
-          const context = getExtractedSpanContext(
+          const context = getActiveSpan(
             b3Propagator.extract(ROOT_CONTEXT, carrier, defaultTextMapGetter)
-          );
-=======
-          const context = getActiveSpan(
-            b3Propagator.extract(ROOT_CONTEXT, carrier, defaultGetter)
           )?.context();
->>>>>>> 1c27690b
           assert.deepStrictEqual(context, undefined);
         });
       });
 
       describe('AND b3 header is missing', () => {
         it('should return undefined', () => {
-<<<<<<< HEAD
-          const context = getExtractedSpanContext(
+          const context = getActiveSpan(
             b3Propagator.extract(ROOT_CONTEXT, carrier, defaultTextMapGetter)
-          );
-=======
-          const context = getActiveSpan(
-            b3Propagator.extract(ROOT_CONTEXT, carrier, defaultGetter)
           )?.context();
->>>>>>> 1c27690b
           assert.deepStrictEqual(context, undefined);
         });
       });
@@ -413,15 +374,9 @@
         it('should return undefined', () => {
           carrier[X_B3_TRACE_ID] = 'invalid!';
           carrier[X_B3_SPAN_ID] = 'b7ad6b7169203331';
-<<<<<<< HEAD
-          const context = getExtractedSpanContext(
+          const context = getActiveSpan(
             b3Propagator.extract(ROOT_CONTEXT, carrier, defaultTextMapGetter)
-          );
-=======
-          const context = getActiveSpan(
-            b3Propagator.extract(ROOT_CONTEXT, carrier, defaultGetter)
           )?.context();
->>>>>>> 1c27690b
           assert.deepStrictEqual(context, undefined);
         });
       });
@@ -485,15 +440,9 @@
 
       Object.getOwnPropertyNames(testCases).forEach(testCase => {
         carrier[X_B3_TRACE_ID] = testCases[testCase];
-<<<<<<< HEAD
-        const extractedSpanContext = getExtractedSpanContext(
+        const extractedSpanContext = getActiveSpan(
           b3Propagator.extract(ROOT_CONTEXT, carrier, defaultTextMapGetter)
-        );
-=======
-        const extractedSpanContext = getActiveSpan(
-          b3Propagator.extract(ROOT_CONTEXT, carrier, defaultGetter)
         )?.context();
->>>>>>> 1c27690b
         assert.deepStrictEqual(extractedSpanContext, undefined, testCase);
       });
     });
