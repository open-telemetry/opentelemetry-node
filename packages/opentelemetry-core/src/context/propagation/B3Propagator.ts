/*
 * Copyright The OpenTelemetry Authors
 *
 * Licensed under the Apache License, Version 2.0 (the "License");
 * you may not use this file except in compliance with the License.
 * You may obtain a copy of the License at
 *
 *      https://www.apache.org/licenses/LICENSE-2.0
 *
 * Unless required by applicable law or agreed to in writing, software
 * distributed under the License is distributed on an "AS IS" BASIS,
 * WITHOUT WARRANTIES OR CONDITIONS OF ANY KIND, either express or implied.
 * See the License for the specific language governing permissions and
 * limitations under the License.
 */

import {
  Context,
  TextMapGetter,
  TextMapPropagator,
<<<<<<< HEAD
  TextMapSetter,
  TraceFlags,
  getParentSpanContext,
  setExtractedSpanContext,
=======
  SetterFunction,
>>>>>>> be720b4f
} from '@opentelemetry/api';
import { B3SinglePropagator, B3_CONTEXT_HEADER } from './B3SinglePropagator';
import { B3MultiPropagator } from './B3MultiPropagator';

<<<<<<< HEAD
import { createContextKey } from '@opentelemetry/context-base';

export const X_B3_TRACE_ID = 'x-b3-traceid';
export const X_B3_SPAN_ID = 'x-b3-spanid';
export const X_B3_SAMPLED = 'x-b3-sampled';
export const X_B3_PARENT_SPAN_ID = 'x-b3-parentspanid';
export const X_B3_FLAGS = 'x-b3-flags';
export const PARENT_SPAN_ID_KEY = createContextKey(
  'OpenTelemetry Context Key B3 Parent Span Id'
);
export const DEBUG_FLAG_KEY = createContextKey(
  'OpenTelemetry Context Key B3 Debug Flag'
);
const VALID_TRACEID_REGEX = /^([0-9a-f]{16}){1,2}$/i;
const VALID_SPANID_REGEX = /^[0-9a-f]{16}$/i;
const INVALID_ID_REGEX = /^0+$/i;
const VALID_SAMPLED_VALUES = new Set([true, 'true', 'True', '1', 1]);
const VALID_UNSAMPLED_VALUES = new Set([false, 'false', 'False', '0', 0]);

function isValidTraceId(traceId: string): boolean {
  return VALID_TRACEID_REGEX.test(traceId) && !INVALID_ID_REGEX.test(traceId);
}

function isValidSpanId(spanId: string): boolean {
  return VALID_SPANID_REGEX.test(spanId) && !INVALID_ID_REGEX.test(spanId);
}

function isValidParentSpanID(spanId: string | undefined): boolean {
  return spanId === undefined || isValidSpanId(spanId);
}

function isValidSampledValue(sampled: TraceFlags | undefined): boolean {
  return sampled === TraceFlags.SAMPLED || sampled === TraceFlags.NONE;
}

function parseHeader(header: unknown) {
  return Array.isArray(header) ? header[0] : header;
}

function getHeaderValue(carrier: unknown, getter: TextMapGetter, key: string) {
  const header = getter.get(carrier, key);
  return parseHeader(header);
}

function getTraceId(carrier: unknown, getter: TextMapGetter): string {
  const traceId = getHeaderValue(carrier, getter, X_B3_TRACE_ID);
  if (typeof traceId === 'string') {
    return traceId.padStart(32, '0');
  }
  return '';
}

function getSpanId(carrier: unknown, getter: TextMapGetter): string {
  const spanId = getHeaderValue(carrier, getter, X_B3_SPAN_ID);
  if (typeof spanId === 'string') {
    return spanId;
  }
  return '';
}

function getParentSpanId(
  carrier: unknown,
  getter: TextMapGetter
): string | undefined {
  const spanId = getHeaderValue(carrier, getter, X_B3_PARENT_SPAN_ID);
  if (typeof spanId === 'string') {
    return spanId;
  }
  return;
}

function getDebug(carrier: unknown, getter: TextMapGetter): string | undefined {
  const debug = getHeaderValue(carrier, getter, X_B3_FLAGS);
  return debug === '1' ? '1' : undefined;
}

function getTraceFlags(
  carrier: unknown,
  getter: TextMapGetter
): TraceFlags | undefined {
  const traceFlags = getHeaderValue(carrier, getter, X_B3_SAMPLED);
  const debug = getDebug(carrier, getter);
  if (debug === '1' || VALID_SAMPLED_VALUES.has(traceFlags)) {
    return TraceFlags.SAMPLED;
  }
  if (traceFlags === undefined || VALID_UNSAMPLED_VALUES.has(traceFlags)) {
    return TraceFlags.NONE;
  }
  // This indicates to isValidSampledValue that this is not valid
  return;
=======
/** Enumeraion of B3 inject encodings */
export enum B3InjectEncoding {
  SINGLE_HEADER,
  MULTI_HEADER,
}

/** Configuration for the B3Propagator */
export interface B3PropagatorConfig {
  injectEncoding?: B3InjectEncoding;
>>>>>>> be720b4f
}

/**
 * Propagator that extracts B3 context in both single and multi-header variants,
 * with configurable injection format defaulting to B3 single-header. Due to
 * the asymmetry in injection and extraction formats this is not suitable to
 * be implemented as a composite propagator.
 * Based on: https://github.com/openzipkin/b3-propagation
 */
export class B3Propagator implements TextMapPropagator {
<<<<<<< HEAD
  inject(context: Context, carrier: unknown, setter: TextMapSetter) {
    const spanContext = getParentSpanContext(context);
    if (!spanContext) return;
    const parentSpanId = context.getValue(PARENT_SPAN_ID_KEY) as
      | undefined
      | string;
    if (
      isValidTraceId(spanContext.traceId) &&
      isValidSpanId(spanContext.spanId) &&
      isValidParentSpanID(parentSpanId)
    ) {
      const debug = context.getValue(DEBUG_FLAG_KEY);
      setter.set(carrier, X_B3_TRACE_ID, spanContext.traceId);
      setter.set(carrier, X_B3_SPAN_ID, spanContext.spanId);
      if (parentSpanId) {
        setter.set(carrier, X_B3_PARENT_SPAN_ID, parentSpanId);
      }
      // According to the B3 spec, if the debug flag is set,
      // the sampled flag shouldn't be propagated as well.
      if (debug === '1') {
        setter.set(carrier, X_B3_FLAGS, debug);
      } else if (spanContext.traceFlags !== undefined) {
        // We set the header only if there is an existing sampling decision.
        // Otherwise we will omit it => Absent.
        setter.set(
          carrier,
          X_B3_SAMPLED,
          (TraceFlags.SAMPLED & spanContext.traceFlags) === TraceFlags.SAMPLED
            ? '1'
            : '0'
        );
      }
    }
  }

  extract(context: Context, carrier: unknown, getter: TextMapGetter): Context {
    const traceId = getTraceId(carrier, getter);
    const spanId = getSpanId(carrier, getter);
    const parentSpanId = getParentSpanId(carrier, getter);
    const traceFlags = getTraceFlags(carrier, getter) as TraceFlags;
    const debug = getDebug(carrier, getter);
=======
  private readonly _b3MultiPropagator: B3MultiPropagator = new B3MultiPropagator();
  private readonly _b3SinglePropagator: B3SinglePropagator = new B3SinglePropagator();
  private readonly _inject: (
    context: Context,
    carrier: unknown,
    setter: SetterFunction
  ) => void;

  constructor(config: B3PropagatorConfig = {}) {
    if (config.injectEncoding === B3InjectEncoding.MULTI_HEADER) {
      this._inject = this._b3MultiPropagator.inject;
    } else {
      this._inject = this._b3SinglePropagator.inject;
    }
  }

  inject(context: Context, carrier: unknown, setter: SetterFunction) {
    this._inject(context, carrier, setter);
  }
>>>>>>> be720b4f

  extract(context: Context, carrier: unknown, getter: GetterFunction): Context {
    if (getter(carrier, B3_CONTEXT_HEADER)) {
      return this._b3SinglePropagator.extract(context, carrier, getter);
    } else {
      return this._b3MultiPropagator.extract(context, carrier, getter);
    }
  }
}<|MERGE_RESOLUTION|>--- conflicted
+++ resolved
@@ -18,110 +18,11 @@
   Context,
   TextMapGetter,
   TextMapPropagator,
-<<<<<<< HEAD
   TextMapSetter,
-  TraceFlags,
-  getParentSpanContext,
-  setExtractedSpanContext,
-=======
-  SetterFunction,
->>>>>>> be720b4f
 } from '@opentelemetry/api';
+import { B3MultiPropagator } from './B3MultiPropagator';
 import { B3SinglePropagator, B3_CONTEXT_HEADER } from './B3SinglePropagator';
-import { B3MultiPropagator } from './B3MultiPropagator';
 
-<<<<<<< HEAD
-import { createContextKey } from '@opentelemetry/context-base';
-
-export const X_B3_TRACE_ID = 'x-b3-traceid';
-export const X_B3_SPAN_ID = 'x-b3-spanid';
-export const X_B3_SAMPLED = 'x-b3-sampled';
-export const X_B3_PARENT_SPAN_ID = 'x-b3-parentspanid';
-export const X_B3_FLAGS = 'x-b3-flags';
-export const PARENT_SPAN_ID_KEY = createContextKey(
-  'OpenTelemetry Context Key B3 Parent Span Id'
-);
-export const DEBUG_FLAG_KEY = createContextKey(
-  'OpenTelemetry Context Key B3 Debug Flag'
-);
-const VALID_TRACEID_REGEX = /^([0-9a-f]{16}){1,2}$/i;
-const VALID_SPANID_REGEX = /^[0-9a-f]{16}$/i;
-const INVALID_ID_REGEX = /^0+$/i;
-const VALID_SAMPLED_VALUES = new Set([true, 'true', 'True', '1', 1]);
-const VALID_UNSAMPLED_VALUES = new Set([false, 'false', 'False', '0', 0]);
-
-function isValidTraceId(traceId: string): boolean {
-  return VALID_TRACEID_REGEX.test(traceId) && !INVALID_ID_REGEX.test(traceId);
-}
-
-function isValidSpanId(spanId: string): boolean {
-  return VALID_SPANID_REGEX.test(spanId) && !INVALID_ID_REGEX.test(spanId);
-}
-
-function isValidParentSpanID(spanId: string | undefined): boolean {
-  return spanId === undefined || isValidSpanId(spanId);
-}
-
-function isValidSampledValue(sampled: TraceFlags | undefined): boolean {
-  return sampled === TraceFlags.SAMPLED || sampled === TraceFlags.NONE;
-}
-
-function parseHeader(header: unknown) {
-  return Array.isArray(header) ? header[0] : header;
-}
-
-function getHeaderValue(carrier: unknown, getter: TextMapGetter, key: string) {
-  const header = getter.get(carrier, key);
-  return parseHeader(header);
-}
-
-function getTraceId(carrier: unknown, getter: TextMapGetter): string {
-  const traceId = getHeaderValue(carrier, getter, X_B3_TRACE_ID);
-  if (typeof traceId === 'string') {
-    return traceId.padStart(32, '0');
-  }
-  return '';
-}
-
-function getSpanId(carrier: unknown, getter: TextMapGetter): string {
-  const spanId = getHeaderValue(carrier, getter, X_B3_SPAN_ID);
-  if (typeof spanId === 'string') {
-    return spanId;
-  }
-  return '';
-}
-
-function getParentSpanId(
-  carrier: unknown,
-  getter: TextMapGetter
-): string | undefined {
-  const spanId = getHeaderValue(carrier, getter, X_B3_PARENT_SPAN_ID);
-  if (typeof spanId === 'string') {
-    return spanId;
-  }
-  return;
-}
-
-function getDebug(carrier: unknown, getter: TextMapGetter): string | undefined {
-  const debug = getHeaderValue(carrier, getter, X_B3_FLAGS);
-  return debug === '1' ? '1' : undefined;
-}
-
-function getTraceFlags(
-  carrier: unknown,
-  getter: TextMapGetter
-): TraceFlags | undefined {
-  const traceFlags = getHeaderValue(carrier, getter, X_B3_SAMPLED);
-  const debug = getDebug(carrier, getter);
-  if (debug === '1' || VALID_SAMPLED_VALUES.has(traceFlags)) {
-    return TraceFlags.SAMPLED;
-  }
-  if (traceFlags === undefined || VALID_UNSAMPLED_VALUES.has(traceFlags)) {
-    return TraceFlags.NONE;
-  }
-  // This indicates to isValidSampledValue that this is not valid
-  return;
-=======
 /** Enumeraion of B3 inject encodings */
 export enum B3InjectEncoding {
   SINGLE_HEADER,
@@ -131,7 +32,6 @@
 /** Configuration for the B3Propagator */
 export interface B3PropagatorConfig {
   injectEncoding?: B3InjectEncoding;
->>>>>>> be720b4f
 }
 
 /**
@@ -142,55 +42,12 @@
  * Based on: https://github.com/openzipkin/b3-propagation
  */
 export class B3Propagator implements TextMapPropagator {
-<<<<<<< HEAD
-  inject(context: Context, carrier: unknown, setter: TextMapSetter) {
-    const spanContext = getParentSpanContext(context);
-    if (!spanContext) return;
-    const parentSpanId = context.getValue(PARENT_SPAN_ID_KEY) as
-      | undefined
-      | string;
-    if (
-      isValidTraceId(spanContext.traceId) &&
-      isValidSpanId(spanContext.spanId) &&
-      isValidParentSpanID(parentSpanId)
-    ) {
-      const debug = context.getValue(DEBUG_FLAG_KEY);
-      setter.set(carrier, X_B3_TRACE_ID, spanContext.traceId);
-      setter.set(carrier, X_B3_SPAN_ID, spanContext.spanId);
-      if (parentSpanId) {
-        setter.set(carrier, X_B3_PARENT_SPAN_ID, parentSpanId);
-      }
-      // According to the B3 spec, if the debug flag is set,
-      // the sampled flag shouldn't be propagated as well.
-      if (debug === '1') {
-        setter.set(carrier, X_B3_FLAGS, debug);
-      } else if (spanContext.traceFlags !== undefined) {
-        // We set the header only if there is an existing sampling decision.
-        // Otherwise we will omit it => Absent.
-        setter.set(
-          carrier,
-          X_B3_SAMPLED,
-          (TraceFlags.SAMPLED & spanContext.traceFlags) === TraceFlags.SAMPLED
-            ? '1'
-            : '0'
-        );
-      }
-    }
-  }
-
-  extract(context: Context, carrier: unknown, getter: TextMapGetter): Context {
-    const traceId = getTraceId(carrier, getter);
-    const spanId = getSpanId(carrier, getter);
-    const parentSpanId = getParentSpanId(carrier, getter);
-    const traceFlags = getTraceFlags(carrier, getter) as TraceFlags;
-    const debug = getDebug(carrier, getter);
-=======
   private readonly _b3MultiPropagator: B3MultiPropagator = new B3MultiPropagator();
   private readonly _b3SinglePropagator: B3SinglePropagator = new B3SinglePropagator();
   private readonly _inject: (
     context: Context,
     carrier: unknown,
-    setter: SetterFunction
+    setter: TextMapSetter
   ) => void;
 
   constructor(config: B3PropagatorConfig = {}) {
@@ -201,13 +58,12 @@
     }
   }
 
-  inject(context: Context, carrier: unknown, setter: SetterFunction) {
+  inject(context: Context, carrier: unknown, setter: TextMapSetter) {
     this._inject(context, carrier, setter);
   }
->>>>>>> be720b4f
 
-  extract(context: Context, carrier: unknown, getter: GetterFunction): Context {
-    if (getter(carrier, B3_CONTEXT_HEADER)) {
+  extract(context: Context, carrier: unknown, getter: TextMapGetter): Context {
+    if (getter.get(carrier, B3_CONTEXT_HEADER)) {
       return this._b3SinglePropagator.extract(context, carrier, getter);
     } else {
       return this._b3MultiPropagator.extract(context, carrier, getter);
