--- conflicted
+++ resolved
@@ -23,25 +23,21 @@
  */
 
 type ENVIRONMENT_NUMBERS = {
+  OTEL_BSP_MAX_BATCH_SIZE?: number;
+  OTEL_BSP_SCHEDULE_DELAY_MILLIS?: number;
   OTEL_SAMPLING_PROBABILITY?: number;
   OTEL_SPAN_ATTRIBUTE_COUNT_LIMIT?: number;
   OTEL_SPAN_EVENT_COUNT_LIMIT?: number;
   OTEL_SPAN_LINK_COUNT_LIMIT?: number;
-<<<<<<< HEAD
-};
-=======
-  OTEL_BSP_MAX_BATCH_SIZE?: number;
-  OTEL_BSP_SCHEDULE_DELAY_MILLIS?: number;
-}
->>>>>>> 392c43f2
+};
 
 const ENVIRONMENT_NUMBERS_KEYS: (keyof ENVIRONMENT_NUMBERS)[] = [
+  'OTEL_BSP_MAX_BATCH_SIZE',
+  'OTEL_BSP_SCHEDULE_DELAY_MILLIS',
   'OTEL_SAMPLING_PROBABILITY',
   'OTEL_SPAN_ATTRIBUTE_COUNT_LIMIT',
   'OTEL_SPAN_EVENT_COUNT_LIMIT',
   'OTEL_SPAN_LINK_COUNT_LIMIT',
-  'OTEL_BSP_MAX_BATCH_SIZE',
-  'OTEL_BSP_SCHEDULE_DELAY_MILLIS',
 ];
 
 function isEnvVarANumber(key: unknown): key is keyof ENVIRONMENT_NUMBERS {
