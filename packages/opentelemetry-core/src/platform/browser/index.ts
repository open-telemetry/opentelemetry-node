--- conflicted
+++ resolved
@@ -14,11 +14,8 @@
  * limitations under the License.
  */
 
-<<<<<<< HEAD
 export * from './BasePlugin';
-=======
 export * from './hex-to-base64';
->>>>>>> c454d6cf
 export * from './id';
 export * from './performance';
 export * from './sdk-info';
