--- conflicted
+++ resolved
@@ -38,26 +38,12 @@
     "access": "public"
   },
   "devDependencies": {
-<<<<<<< HEAD
-    "@opentelemetry/tracing": "^0.14.0",
+    "@opentelemetry/tracing": "^0.16.0",
     "codecov": "3.8.1",
-=======
-    "@opentelemetry/tracing": "^0.16.0",
-    "@types/mocha": "8.2.0",
-    "@types/node": "14.14.20",
-    "codecov": "3.8.1",
-    "gts": "3.1.0",
-    "mocha": "7.2.0",
->>>>>>> 70a128ff
     "nyc": "15.1.0",
     "rimraf": "3.0.2",
     "tslint-consistent-codestyle": "1.16.0",
-<<<<<<< HEAD
     "tslint-microsoft-contrib": "6.2.0"
-=======
-    "tslint-microsoft-contrib": "6.2.0",
-    "typescript": "4.1.3"
->>>>>>> 70a128ff
   },
   "dependencies": {
     "@opentelemetry/api": "^0.16.0",
