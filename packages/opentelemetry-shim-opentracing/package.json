{
  "name": "@opentelemetry/shim-opentracing",
  "version": "0.3.3",
  "description": "OpenTracing to OpenTelemetry shim",
  "main": "build/src/index.js",
  "types": "build/src/index.d.ts",
  "repository": "open-telemetry/opentelemetry-js",
  "scripts": {
    "test": "nyc ts-mocha -p tsconfig.json test/**/*.ts",
    "tdd": "yarn test -- --watch-extensions ts --watch",
    "codecov": "nyc report --reporter=json && codecov -f coverage/*.json -p ../../",
    "clean": "rimraf build/*",
    "check": "gts check",
    "precompile": "tsc --version",
    "version:update": "node ../../scripts/version-update.js",
    "compile": "npm run version:update && tsc -p .",
    "fix": "gts fix",
    "prepare": "npm run compile"
  },
  "keywords": [
    "opentelemetry",
    "nodejs",
    "tracing",
    "profiling"
  ],
  "author": "OpenTelemetry Authors",
  "license": "Apache-2.0",
  "engines": {
    "node": ">=8.0.0"
  },
  "files": [
    "build/src/**/*.js",
    "build/src/**/*.d.ts",
    "doc",
    "LICENSE",
    "README.md"
  ],
  "publishConfig": {
    "access": "public"
  },
  "devDependencies": {
    "@opentelemetry/tracing": "^0.3.3",
    "@types/mocha": "^5.2.7",
    "@types/node": "^12.6.9",
    "codecov": "^3.6.1",
    "gts": "^1.1.0",
    "mocha": "^6.2.0",
    "nyc": "^14.1.1",
    "rimraf": "^3.0.0",
    "ts-mocha": "^6.0.0",
    "ts-node": "^8.6.2",
    "tslint-consistent-codestyle": "^1.15.1",
    "tslint-microsoft-contrib": "^6.2.0",
    "typescript": "3.7.2"
  },
  "dependencies": {
<<<<<<< HEAD
    "@opentelemetry/core": "^0.3.2",
    "@opentelemetry/api": "^0.3.2",
=======
    "@opentelemetry/core": "^0.3.3",
    "@opentelemetry/types": "^0.3.3",
>>>>>>> cb677c05
    "opentracing": "^0.14.4"
  }
}<|MERGE_RESOLUTION|>--- conflicted
+++ resolved
@@ -54,13 +54,8 @@
     "typescript": "3.7.2"
   },
   "dependencies": {
-<<<<<<< HEAD
-    "@opentelemetry/core": "^0.3.2",
-    "@opentelemetry/api": "^0.3.2",
-=======
     "@opentelemetry/core": "^0.3.3",
-    "@opentelemetry/types": "^0.3.3",
->>>>>>> cb677c05
+    "@opentelemetry/api": "^0.3.3",
     "opentracing": "^0.14.4"
   }
 }