/*
 * Copyright The OpenTelemetry Authors
 *
 * Licensed under the Apache License, Version 2.0 (the "License");
 * you may not use this file except in compliance with the License.
 * You may obtain a copy of the License at
 *
 *      https://www.apache.org/licenses/LICENSE-2.0
 *
 * Unless required by applicable law or agreed to in writing, software
 * distributed under the License is distributed on an "AS IS" BASIS,
 * WITHOUT WARRANTIES OR CONDITIONS OF ANY KIND, either express or implied.
 * See the License for the specific language governing permissions and
 * limitations under the License.
 */

import * as api from '@opentelemetry/api';
import * as opentracing from 'opentracing';
import {
  SpanAttributes,
  SpanAttributeValue,
  SpanStatusCode,
  TextMapPropagator,
} from '@opentelemetry/api';

function translateReferences(references: opentracing.Reference[]): api.Link[] {
  const links: api.Link[] = [];
  for (const reference of references) {
    const context = reference.referencedContext();
    if (context instanceof SpanContextShim) {
      links.push({
        context: (context as SpanContextShim).getSpanContext(),
        attributes: { 'span.kind': reference.type() },
      });
    }
  }
  return links;
}

function translateSpanOptions(
  options: opentracing.SpanOptions
): api.SpanOptions {
  const opts: api.SpanOptions = {
    startTime: options.startTime,
  };

  if (options.references) {
    opts.links = translateReferences(options.references);
  }

  return opts;
}

function getContextWithParent(options: opentracing.SpanOptions) {
  if (options.childOf) {
    if (options.childOf instanceof SpanShim) {
      return api.trace.setSpan(api.context.active(), options.childOf.getSpan());
    } else if (options.childOf instanceof SpanContextShim) {
      return api.trace.setSpanContext(
        api.context.active(),
        options.childOf.getSpanContext()
      );
    }
  }
  return api.context.active();
}

/**
 * SpanContextShim wraps a {@link api.SpanContext} and implements the
 * OpenTracing span context API.
 */
export class SpanContextShim extends opentracing.SpanContext {
  private readonly _spanContext: api.SpanContext;
  private _baggage: api.Baggage;

  constructor(spanContext: api.SpanContext, baggage: api.Baggage) {
    super();
    this._spanContext = spanContext;
    this._baggage = baggage;
  }

  /**
   * Returns the underlying {@link api.SpanContext}
   */
  getSpanContext(): api.SpanContext {
    return this._spanContext;
  }

  /**
   * Returns the underlying {@link api.Baggage}
   */
  getBaggage(): api.Baggage {
    return this._baggage;
  }

  /**
   * Returns the trace ID as a string.
   */
   override toTraceId(): string {
    return this._spanContext.traceId;
  }

  /**
   * Returns the span ID as a string.
   */
   override toSpanId(): string {
    return this._spanContext.spanId;
  }

  getBaggageItem(key: string): string | undefined {
    return this._baggage.getEntry(key)?.value;
  }

  setBaggageItem(key: string, value: string) {
    this._baggage = this._baggage.setEntry(key, { value });
  }
}

/**
 * TracerShim wraps a {@link api.Tracer} and implements the
 * OpenTracing tracer API.
 */
export class TracerShim extends opentracing.Tracer {
  private readonly _tracer: api.Tracer;
  private readonly _propagators: ShimPropagators | undefined;

  constructor(tracer: api.Tracer, propagators?: ShimPropagators) {
    super();

    this._tracer = tracer;
    this._propagators = propagators;
  }

  override startSpan(
    name: string,
    options: opentracing.SpanOptions = {}
  ): opentracing.Span {
    const span = this._tracer.startSpan(
      name,
      translateSpanOptions(options),
      getContextWithParent(options)
    );

    let baggage: api.Baggage = api.propagation.createBaggage();
    if (options.childOf instanceof SpanShim) {
      const shimContext = options.childOf.context() as SpanContextShim;
      baggage = shimContext.getBaggage();
    } else if (options.childOf instanceof SpanContextShim) {
      baggage = options.childOf.getBaggage();
    }

    if (options.tags) {
      span.setAttributes(options.tags);
    }

    return new SpanShim(this, span, baggage);
  }

  override _inject(
    spanContext: opentracing.SpanContext,
    format: string,
    carrier: unknown
  ): void {
    const spanContextShim: SpanContextShim = spanContext as SpanContextShim;
    const oTelSpanContext: api.SpanContext = spanContextShim.getSpanContext();
    const oTelSpanBaggage: api.Baggage = spanContextShim.getBaggage();

    if (!carrier || typeof carrier !== 'object') return;

    if (format === opentracing.FORMAT_BINARY) {
      api.diag.warn('OpentracingShim.inject() does not support FORMAT_BINARY');
      // @todo: Implement binary format
      return;
    }

    const propagator = this._getPropagator(format);
    if (propagator !== undefined) {
      const context = api.propagation.setBaggage(
        api.trace.setSpanContext(api.ROOT_CONTEXT, oTelSpanContext),
        oTelSpanBaggage
      );
      propagator.inject(context, carrier, api.defaultTextMapSetter);
    }
  }

  override _extract(format: string, carrier: unknown): opentracing.SpanContext | null {
    if (format === opentracing.FORMAT_BINARY) {
      api.diag.warn('OpentracingShim.extract() does not support FORMAT_BINARY');
      // @todo: Implement binary format
      return null;
    }

    const propagator = this._getPropagator(format);
    if (propagator !== undefined) {
      const context: api.Context = propagator.extract(
        api.ROOT_CONTEXT,
        carrier,
        api.defaultTextMapGetter
      );
      const spanContext = api.trace.getSpanContext(context);
      const baggage = api.propagation.getBaggage(context);

      if (!spanContext) {
        return null;
      }
      return new SpanContextShim(spanContext, baggage || api.propagation.createBaggage());
    }
    return null;
  }

  private _getPropagator(format: string): api.TextMapPropagator | undefined {
    switch (format) {
      case opentracing.FORMAT_TEXT_MAP:
        return this._propagators?.textMapPropagator ?? api.propagation;
      case opentracing.FORMAT_HTTP_HEADERS:
        return this._propagators?.httpHeadersPropagator ?? api.propagation;
      default:
        return;
    }
  }
}

/**
 * SpanShim wraps an {@link api.Span} and implements the OpenTracing Span API
 * around it.
 *
 **/
export class SpanShim extends opentracing.Span {
  // _span is the original OpenTelemetry span that we are wrapping with
  // an opentracing interface.
  private readonly _span: api.Span;
  private readonly _contextShim: SpanContextShim;
  private readonly _tracerShim: TracerShim;

  constructor(tracerShim: TracerShim, span: api.Span, baggage: api.Baggage) {
    super();
    this._span = span;
    this._contextShim = new SpanContextShim(span.spanContext(), baggage);
    this._tracerShim = tracerShim;
  }

  /**
   * Returns a reference to the Span's context.
   *
   * @returns a {@link SpanContextShim} containing the underlying context.
   */
  override context(): opentracing.SpanContext {
    return this._contextShim;
  }

  /**
   * Returns the {@link opentracing.Tracer} that created the span.
   */
  override tracer(): opentracing.Tracer {
    return this._tracerShim;
  }

  /**
   * Updates the underlying span's name.
   *
   * @param name the Span name.
   */
  override setOperationName(name: string): this {
    this._span.updateName(name);
    return this;
  }

  /**
   * Finishes the span. Once the span is finished, no new updates can be applied
   * to the span.
   *
   * @param finishTime An optional timestamp to explicitly set the span's end time.
   */
  override finish(finishTime?: number): void {
    this._span.end(finishTime);
  }

  /**
   * Logs an event with an optional payload.
   * @param eventName name of the event.
   * @param payload an arbitrary object to be attached to the event.
   */
  override logEvent(eventName: string, payload?: SpanAttributes): void {
    this._span.addEvent(eventName, payload);
  }

  /**
   * Logs a set of key value pairs. Since OpenTelemetry only supports events,
   * the KV pairs are used as attributes on an event named "log".
   */
 override log(keyValuePairs: SpanAttributes, _timestamp?: number): this {
    // @todo: Handle timestamp
    this._span.addEvent('log', keyValuePairs);
    return this;
  }

  /**
   * Adds a set of tags to the span.
   * @param keyValueMap set of KV pairs representing tags
   */
<<<<<<< HEAD
  addTags(keyValueMap: SpanAttributes): this {
    for (const [key, value] of Object.entries(keyValueMap)) {
      if (this._setErrorAsSpanStatusCode(key, value)) {
        continue;
      }
      if (value !== undefined) {
        this._span.setAttribute(key, value);
      }
    }
=======
  override addTags(keyValueMap: SpanAttributes): this {
    this._span.setAttributes(keyValueMap);
>>>>>>> aea89cf7
    return this;
  }

  /**
   * Sets a tag on the span, updating the value if the key is already present
   * on the span.
   * @param key key for the tag
   * @param value value for the tag
   */
<<<<<<< HEAD
  setTag(key: string, value: SpanAttributeValue): this {
    if (this._setErrorAsSpanStatusCode(key, value)) {
=======
  override setTag(key: string, value: SpanAttributeValue): this {
    if (
      key === opentracing.Tags.ERROR &&
      (value === true || value === 'true')
    ) {
      this._span.setStatus({ code: api.SpanStatusCode.ERROR });
>>>>>>> aea89cf7
      return this;
    }

    this._span.setAttribute(key, value);
    return this;
  }

  override getBaggageItem(key: string): string | undefined {
    return this._contextShim.getBaggageItem(key);
  }

  override setBaggageItem(key: string, value: string): this {
    this._contextShim.setBaggageItem(key, value);
    return this;
  }

  /**
   * Returns the underlying {@link api.Span} that the shim
   * is wrapping.
   */
  getSpan(): api.Span {
    return this._span;
  }

  private _setErrorAsSpanStatusCode(
    key: string,
    value: SpanAttributeValue | undefined
  ): boolean {
    if (key === opentracing.Tags.ERROR) {
      const statusCode = SpanShim._mapErrorTag(value);
      this._span.setStatus({ code: statusCode });
      return statusCode !== SpanStatusCode.UNSET;
    }
    return false;
  }

  private static _mapErrorTag(
    value: SpanAttributeValue | undefined
  ): SpanStatusCode {
    switch (value) {
      case true:
      case 'true':
        return SpanStatusCode.ERROR;
      case false:
      case 'false':
        return SpanStatusCode.OK;
      default:
        return SpanStatusCode.UNSET;
    }
  }
}

/**
 * Propagator configuration for the {@link TracerShim}
 */
export interface ShimPropagators {
  textMapPropagator?: TextMapPropagator;
  httpHeadersPropagator?: TextMapPropagator;
}<|MERGE_RESOLUTION|>--- conflicted
+++ resolved
@@ -298,8 +298,7 @@
    * Adds a set of tags to the span.
    * @param keyValueMap set of KV pairs representing tags
    */
-<<<<<<< HEAD
-  addTags(keyValueMap: SpanAttributes): this {
+  override addTags(keyValueMap: SpanAttributes): this {
     for (const [key, value] of Object.entries(keyValueMap)) {
       if (this._setErrorAsSpanStatusCode(key, value)) {
         continue;
@@ -308,10 +307,6 @@
         this._span.setAttribute(key, value);
       }
     }
-=======
-  override addTags(keyValueMap: SpanAttributes): this {
-    this._span.setAttributes(keyValueMap);
->>>>>>> aea89cf7
     return this;
   }
 
@@ -321,17 +316,8 @@
    * @param key key for the tag
    * @param value value for the tag
    */
-<<<<<<< HEAD
-  setTag(key: string, value: SpanAttributeValue): this {
+  override setTag(key: string, value: SpanAttributeValue): this {
     if (this._setErrorAsSpanStatusCode(key, value)) {
-=======
-  override setTag(key: string, value: SpanAttributeValue): this {
-    if (
-      key === opentracing.Tags.ERROR &&
-      (value === true || value === 'true')
-    ) {
-      this._span.setStatus({ code: api.SpanStatusCode.ERROR });
->>>>>>> aea89cf7
       return this;
     }
 
