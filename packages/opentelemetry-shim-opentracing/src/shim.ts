/*
 * Copyright The OpenTelemetry Authors
 *
 * Licensed under the Apache License, Version 2.0 (the "License");
 * you may not use this file except in compliance with the License.
 * You may obtain a copy of the License at
 *
 *      https://www.apache.org/licenses/LICENSE-2.0
 *
 * Unless required by applicable law or agreed to in writing, software
 * distributed under the License is distributed on an "AS IS" BASIS,
 * WITHOUT WARRANTIES OR CONDITIONS OF ANY KIND, either express or implied.
 * See the License for the specific language governing permissions and
 * limitations under the License.
 */

import * as api from '@opentelemetry/api';
<<<<<<< HEAD
import {
  setCorrelationContext,
  getCorrelationContext,
} from '@opentelemetry/core';
=======
import { NoopLogger } from '@opentelemetry/core';
>>>>>>> 48b60c98
import * as opentracing from 'opentracing';
import { Attributes, AttributeValue } from '@opentelemetry/api';

function translateReferences(references: opentracing.Reference[]): api.Link[] {
  const links: api.Link[] = [];
  for (const reference of references) {
    const context = reference.referencedContext();
    if (context instanceof SpanContextShim) {
      links.push({
        context: (context as SpanContextShim).getSpanContext(),
        attributes: { 'span.kind': reference.type() },
      });
    }
  }
  return links;
}

function translateSpanOptions(
  options: opentracing.SpanOptions
): api.SpanOptions {
  const opts: api.SpanOptions = {
    startTime: options.startTime,
  };

  if (options.references) {
    opts.links = translateReferences(options.references);
  }

  return opts;
}

function getContextWithParent(options: opentracing.SpanOptions) {
  if (options.childOf) {
    if (options.childOf instanceof SpanShim) {
      return api.setActiveSpan(api.context.active(), options.childOf.getSpan());
    } else if (options.childOf instanceof SpanContextShim) {
      return api.setExtractedSpanContext(
        api.context.active(),
        options.childOf.getSpanContext()
      );
    }
  }
  return api.context.active();
}

/**
 * SpanContextShim wraps a {@link types.SpanContext} and implements the
 * OpenTracing span context API.
 */
export class SpanContextShim extends opentracing.SpanContext {
  private readonly _spanContext: api.SpanContext;
  private _baggage: api.Baggage;

  constructor(spanContext: api.SpanContext, baggage: api.Baggage) {
    super();
    this._spanContext = spanContext;
    this._baggage = baggage;
  }

  /**
   * Returns the underlying {@link types.SpanContext}
   */
  getSpanContext(): api.SpanContext {
    return this._spanContext;
  }

  /**
   * Returns the underlying {@link api.Baggage}
   */
  getBaggage(): api.Baggage {
    return this._baggage;
  }

  /**
   * Returns the trace ID as a string.
   */
  toTraceId(): string {
    return this._spanContext.traceId;
  }

  /**
   * Returns the span ID as a string.
   */
  toSpanId(): string {
    return this._spanContext.spanId;
  }

  getBaggageItem(key: string): string | undefined {
    return this._baggage[key]?.value;
  }

  setBaggageItem(key: string, value: string) {
    this._baggage = Object.assign({}, this._baggage, {
      [key]: { value },
    });
  }
}

/**
 * TracerShim wraps a {@link types.Tracer} and implements the
 * OpenTracing tracer API.
 */
export class TracerShim extends opentracing.Tracer {
  private readonly _tracer: api.Tracer;
  private readonly _logger: api.Logger;

  constructor(tracer: api.Tracer, logger?: api.Logger) {
    super();

    this._tracer = tracer;
    this._logger = logger || new api.NoopLogger();
  }

  startSpan(
    name: string,
    options: opentracing.SpanOptions = {}
  ): opentracing.Span {
    const span = this._tracer.startSpan(
      name,
      translateSpanOptions(options),
      getContextWithParent(options)
    );

    let baggage: api.Baggage = {};
    if (options.childOf instanceof SpanShim) {
      const shimContext = options.childOf.context() as SpanContextShim;
      baggage = shimContext.getBaggage();
    } else if (options.childOf instanceof SpanContextShim) {
      baggage = options.childOf.getBaggage();
    }

    if (options.tags) {
      span.setAttributes(options.tags);
    }

    return new SpanShim(this, span, baggage);
  }

  _inject(
    spanContext: opentracing.SpanContext,
    format: string,
    carrier: unknown
  ): void {
    const spanContextShim: SpanContextShim = spanContext as SpanContextShim;
    const oTelSpanContext: api.SpanContext = spanContextShim.getSpanContext();
    const oTelSpanBaggage: api.Baggage = spanContextShim.getBaggage();

    if (!carrier || typeof carrier !== 'object') return;
    switch (format) {
      case opentracing.FORMAT_HTTP_HEADERS:
      case opentracing.FORMAT_TEXT_MAP: {
        api.propagation.inject(
          api.setBaggage(
            api.setExtractedSpanContext(api.ROOT_CONTEXT, oTelSpanContext),
            oTelSpanBaggage
          ),
          carrier
        );
        return;
      }
      case opentracing.FORMAT_BINARY: {
        this._logger.warn(
          'OpentracingShim.inject() does not support FORMAT_BINARY'
        );
        // @todo: Implement binary formats
        return;
      }
      default:
    }
  }

  _extract(format: string, carrier: unknown): opentracing.SpanContext | null {
    switch (format) {
      case opentracing.FORMAT_HTTP_HEADERS:
      case opentracing.FORMAT_TEXT_MAP: {
        const context: api.Context = api.propagation.extract(
          api.ROOT_CONTEXT,
          carrier
        );
        const spanContext = api.getParentSpanContext(context);
        const baggage = api.getBaggage(context);

        if (!spanContext) {
          return null;
        }
        return new SpanContextShim(spanContext, baggage || {});
      }
      case opentracing.FORMAT_BINARY: {
        // @todo: Implement binary format
        this._logger.warn(
          'OpentracingShim.extract() does not support FORMAT_BINARY'
        );
        return null;
      }
      default:
    }
    return null;
  }
}

/**
 * SpanShim wraps an {@link types.Span} and implements the OpenTracing Span API
 * around it.
 *
 **/
export class SpanShim extends opentracing.Span {
  // _span is the original OpenTelemetry span that we are wrapping with
  // an opentracing interface.
  private readonly _span: api.Span;
  private readonly _contextShim: SpanContextShim;
  private readonly _tracerShim: TracerShim;

  constructor(tracerShim: TracerShim, span: api.Span, baggage: api.Baggage) {
    super();
    this._span = span;
    this._contextShim = new SpanContextShim(span.context(), baggage);
    this._tracerShim = tracerShim;
  }

  /**
   * Returns a reference to the Span's context.
   *
   * @returns a {@link SpanContextShim} containing the underlying context.
   */
  context(): opentracing.SpanContext {
    return this._contextShim;
  }

  /**
   * Returns the {@link opentracing.Tracer} that created the span.
   */
  tracer(): opentracing.Tracer {
    return this._tracerShim;
  }

  /**
   * Updates the underlying span's name.
   *
   * @param name the Span name.
   */
  setOperationName(name: string): this {
    this._span.updateName(name);
    return this;
  }

  /**
   * Finishes the span. Once the span is finished, no new updates can be applied
   * to the span.
   *
   * @param finishTime An optional timestamp to explicitly set the span's end time.
   */
  finish(finishTime?: number): void {
    this._span.end(finishTime);
  }

  /**
   * Logs an event with an optional payload.
   * @param eventName name of the event.
   * @param payload an arbitrary object to be attached to the event.
   */
  logEvent(eventName: string, payload?: Attributes): void {
    this._span.addEvent(eventName, payload);
  }

  /**
   * Logs a set of key value pairs. Since OpenTelemetry only supports events,
   * the KV pairs are used as attributes on an event named "log".
   */
  log(keyValuePairs: Attributes, _timestamp?: number): this {
    // @todo: Handle timestamp
    this._span.addEvent('log', keyValuePairs);
    return this;
  }

  /**
   * Adds a set of tags to the span.
   * @param keyValueMap set of KV pairs representing tags
   */
  addTags(keyValueMap: Attributes): this {
    this._span.setAttributes(keyValueMap);
    return this;
  }

  /**
   * Sets a tag on the span, updating the value if the key is already present
   * on the span.
   * @param key key for the tag
   * @param value value for the tag
   */
  setTag(key: string, value: AttributeValue): this {
    if (
      key === opentracing.Tags.ERROR &&
      (value === true || value === 'true')
    ) {
      this._span.setStatus({ code: api.StatusCode.ERROR });
      return this;
    }

    this._span.setAttribute(key, value);
    return this;
  }

  getBaggageItem(key: string): string | undefined {
    return this._contextShim.getBaggageItem(key);
  }

  setBaggageItem(key: string, value: string): this {
    this._contextShim.setBaggageItem(key, value);
    return this;
  }

  /*
   * Returns the underlying {@link types.Span} that the shim
   * is wrapping.
   */
  getSpan(): api.Span {
    return this._span;
  }
}<|MERGE_RESOLUTION|>--- conflicted
+++ resolved
@@ -15,14 +15,10 @@
  */
 
 import * as api from '@opentelemetry/api';
-<<<<<<< HEAD
 import {
   setCorrelationContext,
   getCorrelationContext,
 } from '@opentelemetry/core';
-=======
-import { NoopLogger } from '@opentelemetry/core';
->>>>>>> 48b60c98
 import * as opentracing from 'opentracing';
 import { Attributes, AttributeValue } from '@opentelemetry/api';
 
