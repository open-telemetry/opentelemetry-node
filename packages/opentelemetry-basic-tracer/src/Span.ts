/*!
 * Copyright 2019, OpenTelemetry Authors
 *
 * Licensed under the Apache License, Version 2.0 (the "License");
 * you may not use this file except in compliance with the License.
 * You may obtain a copy of the License at
 *
 *      https://www.apache.org/licenses/LICENSE-2.0
 *
 * Unless required by applicable law or agreed to in writing, software
 * distributed under the License is distributed on an "AS IS" BASIS,
 * WITHOUT WARRANTIES OR CONDITIONS OF ANY KIND, either express or implied.
 * See the License for the specific language governing permissions and
 * limitations under the License.
 */

import * as types from '@opentelemetry/types';
import { hrTime, hrTimeDuration, timeInputToHrTime } from '@opentelemetry/core';
import { ReadableSpan } from './export/ReadableSpan';
import { BasicTracer } from './BasicTracer';
import { SpanProcessor } from './SpanProcessor';

/**
 * This class represents a span.
 */
export class Span implements types.Span, ReadableSpan {
  private readonly _tracer: types.Tracer;
  // Below properties are included to implement ReadableSpan for export
  // purposes but are not intended to be written-to directly.
  readonly spanContext: types.SpanContext;
  readonly kind: types.SpanKind;
  readonly parentSpanId?: string;
  readonly attributes: types.Attributes = {};
  readonly links: types.Link[] = [];
  readonly events: types.TimedEvent[] = [];
  readonly startTime: types.HrTime;
  name: string;
  status: types.Status = {
    code: types.CanonicalCode.OK,
  };
  endTime: types.HrTime = [0, 0];
  private _ended = false;
  private _duration: types.HrTime = [-1, -1];
  private readonly _logger: types.Logger;
  private readonly _spanProcessor: SpanProcessor;

  /** Constructs a new Span instance. */
  constructor(
    parentTracer: BasicTracer,
    spanName: string,
    spanContext: types.SpanContext,
    kind: types.SpanKind,
    parentSpanId?: string,
    startTime: types.TimeInput = hrTime()
  ) {
    this._tracer = parentTracer;
    this.name = spanName;
    this.spanContext = spanContext;
    this.parentSpanId = parentSpanId;
    this.kind = kind;
    this.startTime = timeInputToHrTime(startTime);
    this._logger = parentTracer.logger;
    this._spanProcessor = parentTracer.activeSpanProcessor;
    this._spanProcessor.onStart(this);
  }

  tracer(): types.Tracer {
    return this._tracer;
  }

  context(): types.SpanContext {
    return this.spanContext;
  }

  setAttribute(key: string, value: unknown): this {
    if (this._isSpanEnded()) return this;
    this.attributes[key] = value;
    return this;
  }

  setAttributes(attributes: types.Attributes): this {
    Object.keys(attributes).forEach(key => {
      this.setAttribute(key, attributes[key]);
    });
    return this;
  }

  addEvent(name: string, attributes?: types.Attributes): this {
    if (this._isSpanEnded()) return this;
    this.events.push({
      name,
      attributes,
      time: hrTime(),
    });
    return this;
  }

  addLink(spanContext: types.SpanContext, attributes?: types.Attributes): this {
    if (this._isSpanEnded()) return this;
    this.links.push({ spanContext, attributes });
    return this;
  }

  setStatus(status: types.Status): this {
    if (this._isSpanEnded()) return this;
    this.status = status;
    return this;
  }

  updateName(name: string): this {
    if (this._isSpanEnded()) return this;
    this.name = name;
    return this;
  }

  end(endTime: types.TimeInput = hrTime()): void {
    if (this._isSpanEnded()) {
      this._logger.error('You can only call end() on a span once.');
      return;
    }
    this._ended = true;
<<<<<<< HEAD
    this.endTime = timeInputToHrTime(endTime);
    // @todo: record or export the span
=======
    this.endTime = endTime || performance.now();
    this._spanProcessor.onEnd(this);
>>>>>>> 3becda5d
  }

  isRecordingEvents(): boolean {
    return true;
  }

  toReadableSpan(): ReadableSpan {
    return this;
  }

  get duration(): types.HrTime {
    if (this._duration[0] !== -1) {
      return this._duration;
    }

    this._duration = hrTimeDuration(this.startTime, this.endTime);

    if (this._duration[0] < 0) {
      this._logger.warn(
        'Inconsistent start and end time, startTime > endTime',
        this.startTime,
        this.endTime
      );
    }

    return this._duration;
  }

  private _isSpanEnded(): boolean {
    if (this._ended) {
      this._logger.warn(
        'Can not execute the operation on ended Span {traceId: %s, spanId: %s}',
        this.spanContext.traceId,
        this.spanContext.spanId
      );
    }
    return this._ended;
  }
}<|MERGE_RESOLUTION|>--- conflicted
+++ resolved
@@ -119,13 +119,8 @@
       return;
     }
     this._ended = true;
-<<<<<<< HEAD
     this.endTime = timeInputToHrTime(endTime);
-    // @todo: record or export the span
-=======
-    this.endTime = endTime || performance.now();
     this._spanProcessor.onEnd(this);
->>>>>>> 3becda5d
   }
 
   isRecordingEvents(): boolean {
