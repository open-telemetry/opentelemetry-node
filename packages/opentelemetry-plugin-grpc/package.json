--- conflicted
+++ resolved
@@ -63,15 +63,9 @@
     "typescript": "4.2.3"
   },
   "dependencies": {
-<<<<<<< HEAD
-    "@opentelemetry/api": "^0.18.1",
+    "@opentelemetry/api": "^1.0.0-rc.0",
     "@opentelemetry/core": "0.18.2",
     "@opentelemetry/semantic-conventions": "0.18.2",
-=======
-    "@opentelemetry/api": "^1.0.0-rc.0",
-    "@opentelemetry/core": "^0.18.2",
-    "@opentelemetry/semantic-conventions": "^0.18.2",
->>>>>>> 02175dfa
     "shimmer": "^1.2.1"
   }
 }