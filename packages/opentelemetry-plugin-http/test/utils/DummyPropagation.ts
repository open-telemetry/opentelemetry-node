--- conflicted
+++ resolved
@@ -27,16 +27,12 @@
     const extractedSpanContext = {
       traceId: carrier[DummyPropagation.TRACE_CONTEXT_KEY] as string,
       spanId: DummyPropagation.SPAN_CONTEXT_KEY,
-<<<<<<< HEAD
       traceFlags: TraceFlags.SAMPLED,
-    });
-=======
     };
     if (extractedSpanContext.traceId && extractedSpanContext.spanId) {
       return setExtractedSpanContext(context, extractedSpanContext);
     }
     return context;
->>>>>>> 5a5b6b8f
   }
   inject(context: Context, headers: { [custom: string]: string }): void {
     const spanContext = getParentSpanContext(context);
