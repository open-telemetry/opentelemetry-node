--- conflicted
+++ resolved
@@ -14,31 +14,27 @@
  * limitations under the License.
  */
 
-<<<<<<< HEAD
+import { context, propagation, Span, SpanKind } from '@opentelemetry/api';
+import { AsyncHooksContextManager } from '@opentelemetry/context-async-hooks';
 import { NoopLogger } from '@opentelemetry/core';
-import { SpanKind, Span, context, propagation } from '@opentelemetry/api';
-=======
-import { SpanKind, Span, context, NoopLogger } from '@opentelemetry/api';
->>>>>>> 80ea2e00
+import { NodeTracerProvider } from '@opentelemetry/node';
 import {
-  HttpAttribute,
-  GeneralAttribute,
+  GeneralAttribute, HttpAttribute
 } from '@opentelemetry/semantic-conventions';
+import {
+  InMemorySpanExporter,
+  SimpleSpanProcessor
+} from '@opentelemetry/tracing';
 import * as assert from 'assert';
 import * as http from 'http';
 import * as url from 'url';
 import { plugin } from '../../src/http';
+import { HttpPluginConfig } from '../../src/types';
 import { assertSpan } from '../utils/assertSpan';
 import { DummyPropagation } from '../utils/DummyPropagation';
 import { httpRequest } from '../utils/httpRequest';
 import * as utils from '../utils/utils';
-import { NodeTracerProvider } from '@opentelemetry/node';
-import {
-  InMemorySpanExporter,
-  SimpleSpanProcessor,
-} from '@opentelemetry/tracing';
-import { HttpPluginConfig } from '../../src/types';
-import { AsyncHooksContextManager } from '@opentelemetry/context-async-hooks';
+
 const protocol = 'http';
 const serverPort = 32345;
 const hostname = 'localhost';
