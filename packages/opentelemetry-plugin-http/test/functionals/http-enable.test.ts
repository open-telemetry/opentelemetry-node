/*
 * Copyright The OpenTelemetry Authors
 *
 * Licensed under the Apache License, Version 2.0 (the "License");
 * you may not use this file except in compliance with the License.
 * You may obtain a copy of the License at
 *
 *      https://www.apache.org/licenses/LICENSE-2.0
 *
 * Unless required by applicable law or agreed to in writing, software
 * distributed under the License is distributed on an "AS IS" BASIS,
 * WITHOUT WARRANTIES OR CONDITIONS OF ANY KIND, either express or implied.
 * See the License for the specific language governing permissions and
 * limitations under the License.
 */
import {
  StatusCode,
  context,
  propagation,
  Span as ISpan,
  SpanKind,
<<<<<<< HEAD
  getActiveSpan,
  NoopLogger,
=======
  getSpan,
>>>>>>> c1d4264a
} from '@opentelemetry/api';
import { NodeTracerProvider } from '@opentelemetry/node';
import {
  InMemorySpanExporter,
  SimpleSpanProcessor,
} from '@opentelemetry/tracing';
import {
  HttpAttribute,
  GeneralAttribute,
} from '@opentelemetry/semantic-conventions';
import * as assert from 'assert';
import * as http from 'http';
import * as nock from 'nock';
import * as path from 'path';
import { HttpPlugin, plugin } from '../../src/http';
import { Http, HttpPluginConfig } from '../../src/types';
import { assertSpan } from '../utils/assertSpan';
import { DummyPropagation } from '../utils/DummyPropagation';
import { httpRequest } from '../utils/httpRequest';
import { ContextManager } from '@opentelemetry/context-base';
import { AsyncHooksContextManager } from '@opentelemetry/context-async-hooks';
import { ClientRequest, IncomingMessage, ServerResponse } from 'http';

const applyCustomAttributesOnSpanErrorMessage =
  'bad applyCustomAttributesOnSpan function';

let server: http.Server;
const serverPort = 22345;
const protocol = 'http';
const hostname = 'localhost';
const pathname = '/test';
const serverName = 'my.server.name';
const memoryExporter = new InMemorySpanExporter();
const logger = new NoopLogger();
const provider = new NodeTracerProvider({
  logger,
});
provider.addSpanProcessor(new SimpleSpanProcessor(memoryExporter));
propagation.setGlobalPropagator(new DummyPropagation());

function doNock(
  hostname: string,
  path: string,
  httpCode: number,
  respBody: string,
  times?: number
) {
  const i = times || 1;
  nock(`${protocol}://${hostname}`)
    .get(path)
    .times(i)
    .reply(httpCode, respBody);
}

export const customAttributeFunction = (span: ISpan): void => {
  span.setAttribute('span kind', SpanKind.CLIENT);
};

export const requestHookFunction = (
  span: ISpan,
  request: ClientRequest | IncomingMessage
): void => {
  span.setAttribute('custom request hook attribute', 'request');
};

export const responseHookFunction = (
  span: ISpan,
  response: IncomingMessage | ServerResponse
): void => {
  span.setAttribute('custom response hook attribute', 'response');
};

describe('HttpPlugin', () => {
  let contextManager: ContextManager;

  beforeEach(() => {
    contextManager = new AsyncHooksContextManager().enable();
    context.setGlobalContextManager(contextManager);
  });

  afterEach(() => {
    context.disable();
  });

  it('should return a plugin', () => {
    assert.ok(plugin instanceof HttpPlugin);
  });

  it('should match version', () => {
    assert.strictEqual(process.versions.node, plugin.version);
  });

  it(`moduleName should be ${protocol}`, () => {
    assert.strictEqual(protocol, plugin.moduleName);
  });

  describe('enable()', () => {
    describe('with bad plugin options', () => {
      let pluginWithBadOptions: HttpPlugin;
      beforeEach(() => {
        memoryExporter.reset();
      });

      before(() => {
        const config: HttpPluginConfig = {
          ignoreIncomingPaths: [
            (url: string) => {
              throw new Error('bad ignoreIncomingPaths function');
            },
          ],
          ignoreOutgoingUrls: [
            (url: string) => {
              throw new Error('bad ignoreOutgoingUrls function');
            },
          ],
          applyCustomAttributesOnSpan: () => {
            throw new Error(applyCustomAttributesOnSpanErrorMessage);
          },
        };
        pluginWithBadOptions = new HttpPlugin(
          plugin.component,
          process.versions.node
        );
        pluginWithBadOptions.enable(http, provider, provider.logger, config);
        server = http.createServer((request, response) => {
          response.end('Test Server Response');
        });

        server.listen(serverPort);
      });

      after(() => {
        server.close();
        pluginWithBadOptions.disable();
      });

      it('should generate valid spans (client side and server side)', async () => {
        const result = await httpRequest.get(
          `${protocol}://${hostname}:${serverPort}${pathname}`
        );
        const spans = memoryExporter.getFinishedSpans();
        const [incomingSpan, outgoingSpan] = spans;
        const validations = {
          hostname,
          httpStatusCode: result.statusCode!,
          httpMethod: result.method!,
          pathname,
          resHeaders: result.resHeaders,
          reqHeaders: result.reqHeaders,
          component: plugin.component,
        };

        assert.strictEqual(spans.length, 2);
        assertSpan(incomingSpan, SpanKind.SERVER, validations);
        assertSpan(outgoingSpan, SpanKind.CLIENT, validations);
        assert.strictEqual(
          incomingSpan.attributes[GeneralAttribute.NET_HOST_PORT],
          serverPort
        );
        assert.strictEqual(
          outgoingSpan.attributes[GeneralAttribute.NET_PEER_PORT],
          serverPort
        );
      });
    });
    describe('with good plugin options', () => {
      beforeEach(() => {
        memoryExporter.reset();
      });

      before(() => {
        const config: HttpPluginConfig = {
          ignoreIncomingPaths: [
            '/ignored/string',
            /\/ignored\/regexp$/i,
            (url: string) => url.endsWith('/ignored/function'),
          ],
          ignoreOutgoingUrls: [
            `${protocol}://${hostname}:${serverPort}/ignored/string`,
            /\/ignored\/regexp$/i,
            (url: string) => url.endsWith('/ignored/function'),
          ],
          applyCustomAttributesOnSpan: customAttributeFunction,
          requestHook: requestHookFunction,
          responseHook: responseHookFunction,
          serverName,
        };
        plugin.enable(http, provider, provider.logger, config);
        server = http.createServer((request, response) => {
          response.end('Test Server Response');
        });

        server.listen(serverPort);
      });

      after(() => {
        server.close();
        plugin.disable();
      });

      it(`${protocol} module should be patched`, () => {
        assert.strictEqual(http.Server.prototype.emit.__wrapped, true);
      });

      it(`should not patch if it's not a ${protocol} module`, () => {
        const httpNotPatched = new HttpPlugin(
          plugin.component,
          process.versions.node
        ).enable({} as Http, provider, provider.logger, {});
        assert.strictEqual(Object.keys(httpNotPatched).length, 0);
      });

      it('should generate valid spans (client side and server side)', async () => {
        const result = await httpRequest.get(
          `${protocol}://${hostname}:${serverPort}${pathname}`,
          {
            headers: {
              'x-forwarded-for': '<client>, <proxy1>, <proxy2>',
              'user-agent': 'chrome',
            },
          }
        );
        const spans = memoryExporter.getFinishedSpans();
        const [incomingSpan, outgoingSpan] = spans;
        const validations = {
          hostname,
          httpStatusCode: result.statusCode!,
          httpMethod: result.method!,
          pathname,
          resHeaders: result.resHeaders,
          reqHeaders: result.reqHeaders,
          component: plugin.component,
          serverName,
        };

        assert.strictEqual(spans.length, 2);
        assert.strictEqual(
          incomingSpan.attributes[HttpAttribute.HTTP_CLIENT_IP],
          '<client>'
        );
        assert.strictEqual(
          incomingSpan.attributes[GeneralAttribute.NET_HOST_PORT],
          serverPort
        );
        assert.strictEqual(
          outgoingSpan.attributes[GeneralAttribute.NET_PEER_PORT],
          serverPort
        );
        [
          { span: incomingSpan, kind: SpanKind.SERVER },
          { span: outgoingSpan, kind: SpanKind.CLIENT },
        ].forEach(({ span, kind }) => {
          assert.strictEqual(span.attributes[HttpAttribute.HTTP_FLAVOR], '1.1');
          assert.strictEqual(
            span.attributes[GeneralAttribute.NET_TRANSPORT],
            GeneralAttribute.IP_TCP
          );
          assertSpan(span, kind, validations);
        });
      });

      const httpErrorCodes = [
        400,
        401,
        403,
        404,
        429,
        501,
        503,
        504,
        500,
        505,
        597,
      ];

      for (let i = 0; i < httpErrorCodes.length; i++) {
        it(`should test span for GET requests with http error ${httpErrorCodes[i]}`, async () => {
          const testPath = '/outgoing/rootSpan/1';

          doNock(
            hostname,
            testPath,
            httpErrorCodes[i],
            httpErrorCodes[i].toString()
          );

          const isReset = memoryExporter.getFinishedSpans().length === 0;
          assert.ok(isReset);

          const result = await httpRequest.get(
            `${protocol}://${hostname}${testPath}`
          );
          const spans = memoryExporter.getFinishedSpans();
          const reqSpan = spans[0];

          assert.strictEqual(result.data, httpErrorCodes[i].toString());
          assert.strictEqual(spans.length, 1);

          const validations = {
            hostname,
            httpStatusCode: result.statusCode!,
            httpMethod: 'GET',
            pathname: testPath,
            resHeaders: result.resHeaders,
            reqHeaders: result.reqHeaders,
            component: plugin.component,
          };

          assertSpan(reqSpan, SpanKind.CLIENT, validations);
        });
      }

      it('should create a child span for GET requests', async () => {
        const testPath = '/outgoing/rootSpan/childs/1';
        doNock(hostname, testPath, 200, 'Ok');
        const name = 'TestRootSpan';
        const span = provider.getTracer('default').startSpan(name);
        return provider.getTracer('default').withSpan(span, async () => {
          const result = await httpRequest.get(
            `${protocol}://${hostname}${testPath}`
          );
          span.end();
          const spans = memoryExporter.getFinishedSpans();
          const [reqSpan, localSpan] = spans;
          const validations = {
            hostname,
            httpStatusCode: result.statusCode!,
            httpMethod: 'GET',
            pathname: testPath,
            resHeaders: result.resHeaders,
            reqHeaders: result.reqHeaders,
            component: plugin.component,
          };

          assert.ok(localSpan.name.indexOf('TestRootSpan') >= 0);
          assert.strictEqual(spans.length, 2);
          assert.strictEqual(reqSpan.name, 'HTTP GET');
          assert.strictEqual(
            localSpan.spanContext.traceId,
            reqSpan.spanContext.traceId
          );
          assertSpan(reqSpan, SpanKind.CLIENT, validations);
          assert.notStrictEqual(
            localSpan.spanContext.spanId,
            reqSpan.spanContext.spanId
          );
        });
      });

      for (let i = 0; i < httpErrorCodes.length; i++) {
        it(`should test child spans for GET requests with http error ${httpErrorCodes[i]}`, async () => {
          const testPath = '/outgoing/rootSpan/childs/1';
          doNock(
            hostname,
            testPath,
            httpErrorCodes[i],
            httpErrorCodes[i].toString()
          );
          const name = 'TestRootSpan';
          const span = provider.getTracer('default').startSpan(name);
          return provider.getTracer('default').withSpan(span, async () => {
            const result = await httpRequest.get(
              `${protocol}://${hostname}${testPath}`
            );
            span.end();
            const spans = memoryExporter.getFinishedSpans();
            const [reqSpan, localSpan] = spans;
            const validations = {
              hostname,
              httpStatusCode: result.statusCode!,
              httpMethod: 'GET',
              pathname: testPath,
              resHeaders: result.resHeaders,
              reqHeaders: result.reqHeaders,
              component: plugin.component,
            };

            assert.ok(localSpan.name.indexOf('TestRootSpan') >= 0);
            assert.strictEqual(spans.length, 2);
            assert.strictEqual(reqSpan.name, 'HTTP GET');
            assert.strictEqual(
              localSpan.spanContext.traceId,
              reqSpan.spanContext.traceId
            );
            assertSpan(reqSpan, SpanKind.CLIENT, validations);
            assert.notStrictEqual(
              localSpan.spanContext.spanId,
              reqSpan.spanContext.spanId
            );
          });
        });
      }

      it('should create multiple child spans for GET requests', async () => {
        const testPath = '/outgoing/rootSpan/childs';
        const num = 5;
        doNock(hostname, testPath, 200, 'Ok', num);
        const name = 'TestRootSpan';
        const span = provider.getTracer('default').startSpan(name);
        await provider.getTracer('default').withSpan(span, async () => {
          for (let i = 0; i < num; i++) {
            await httpRequest.get(`${protocol}://${hostname}${testPath}`);
            const spans = memoryExporter.getFinishedSpans();
            assert.strictEqual(spans[i].name, 'HTTP GET');
            assert.strictEqual(
              span.context().traceId,
              spans[i].spanContext.traceId
            );
          }
          span.end();
          const spans = memoryExporter.getFinishedSpans();
          // 5 child spans ended + 1 span (root)
          assert.strictEqual(spans.length, 6);
        });
      });

      for (const ignored of ['string', 'function', 'regexp']) {
        it(`should not trace ignored requests (client and server side) with type ${ignored}`, async () => {
          const testPath = `/ignored/${ignored}`;

          await httpRequest.get(
            `${protocol}://${hostname}:${serverPort}${testPath}`
          );
          const spans = memoryExporter.getFinishedSpans();
          assert.strictEqual(spans.length, 0);
        });
      }

      for (const arg of ['string', {}, new Date()]) {
        it(`should be tracable and not throw exception in ${protocol} plugin when passing the following argument ${JSON.stringify(
          arg
        )}`, async () => {
          try {
            await httpRequest.get(arg);
          } catch (error) {
            // request has been made
            // nock throw
            assert.ok(error.message.startsWith('Nock: No match for request'));
          }
          const spans = memoryExporter.getFinishedSpans();
          assert.strictEqual(spans.length, 1);
        });
      }

      for (const arg of [true, 1, false, 0, '']) {
        it(`should not throw exception in ${protocol} plugin when passing the following argument ${JSON.stringify(
          arg
        )}`, async () => {
          try {
            await httpRequest.get(arg as any);
          } catch (error) {
            // request has been made
            // nock throw
            assert.ok(
              error.stack.indexOf(
                path.normalize('/node_modules/nock/lib/intercept.js')
              ) > 0
            );
          }
          const spans = memoryExporter.getFinishedSpans();
          // for this arg with don't provide trace. We pass arg to original method (http.get)
          assert.strictEqual(spans.length, 0);
        });
      }

      it('should have 1 ended span when request throw on bad "options" object', () => {
        try {
          http.request({ protocol: 'telnet' });
        } catch (error) {
          const spans = memoryExporter.getFinishedSpans();
          assert.strictEqual(spans.length, 1);
        }
      });

      it('should have 1 ended span when response.end throw an exception', async () => {
        const testPath = '/outgoing/rootSpan/childs/1';
        doNock(hostname, testPath, 400, 'Not Ok');

        const promiseRequest = new Promise((resolve, reject) => {
          const req = http.request(
            `${protocol}://${hostname}${testPath}`,
            (resp: http.IncomingMessage) => {
              let data = '';
              resp.on('data', chunk => {
                data += chunk;
              });
              resp.on('end', () => {
                reject(new Error(data));
              });
            }
          );
          return req.end();
        });

        try {
          await promiseRequest;
          assert.fail();
        } catch (error) {
          const spans = memoryExporter.getFinishedSpans();
          assert.strictEqual(spans.length, 1);
        }
      });

      it('should have 1 ended span when request throw on bad "options" object', () => {
        nock.cleanAll();
        nock.enableNetConnect();
        try {
          http.request({ protocol: 'telnet' });
          assert.fail();
        } catch (error) {
          const spans = memoryExporter.getFinishedSpans();
          assert.strictEqual(spans.length, 1);
        }
      });

      it('should have 1 ended span when response.end throw an exception', async () => {
        const testPath = '/outgoing/rootSpan/childs/1';
        doNock(hostname, testPath, 400, 'Not Ok');

        const promiseRequest = new Promise((resolve, reject) => {
          const req = http.request(
            `${protocol}://${hostname}${testPath}`,
            (resp: http.IncomingMessage) => {
              let data = '';
              resp.on('data', chunk => {
                data += chunk;
              });
              resp.on('end', () => {
                reject(new Error(data));
              });
            }
          );
          return req.end();
        });

        try {
          await promiseRequest;
          assert.fail();
        } catch (error) {
          const spans = memoryExporter.getFinishedSpans();
          assert.strictEqual(spans.length, 1);
        }
      });

      it('should have 1 ended span when request is aborted', async () => {
        nock(`${protocol}://my.server.com`)
          .get('/')
          .socketDelay(50)
          .reply(200, '<html></html>');

        const promiseRequest = new Promise((resolve, reject) => {
          const req = http.request(
            `${protocol}://my.server.com`,
            (resp: http.IncomingMessage) => {
              let data = '';
              resp.on('data', chunk => {
                data += chunk;
              });
              resp.on('end', () => {
                resolve(data);
              });
            }
          );
          req.setTimeout(10, () => {
            req.abort();
            reject('timeout');
          });
          return req.end();
        });

        try {
          await promiseRequest;
          assert.fail();
        } catch (error) {
          const spans = memoryExporter.getFinishedSpans();
          const [span] = spans;
          assert.strictEqual(spans.length, 1);
          assert.strictEqual(span.status.code, StatusCode.ERROR);
          assert.ok(Object.keys(span.attributes).length >= 6);
        }
      });

      it('should have 1 ended span when request is aborted after receiving response', async () => {
        nock(`${protocol}://my.server.com`)
          .get('/')
          .delay({
            body: 50,
          })
          .replyWithFile(200, `${process.cwd()}/package.json`);

        const promiseRequest = new Promise((resolve, reject) => {
          const req = http.request(
            `${protocol}://my.server.com`,
            (resp: http.IncomingMessage) => {
              let data = '';
              resp.on('data', chunk => {
                req.abort();
                data += chunk;
              });
              resp.on('end', () => {
                resolve(data);
              });
            }
          );

          return req.end();
        });

        try {
          await promiseRequest;
          assert.fail();
        } catch (error) {
          const spans = memoryExporter.getFinishedSpans();
          const [span] = spans;
          assert.strictEqual(spans.length, 1);
          assert.strictEqual(span.status.code, StatusCode.ERROR);
          assert.ok(Object.keys(span.attributes).length > 7);
        }
      });

      it("should have 1 ended span when request doesn't listening response", done => {
        nock.cleanAll();
        nock.enableNetConnect();
        const req = http.request(`${protocol}://${hostname}/`);
        req.on('close', () => {
          const spans = memoryExporter.getFinishedSpans();
          const [span] = spans;
          assert.strictEqual(spans.length, 1);
          assert.ok(Object.keys(span.attributes).length > 6);
          done();
        });
        req.end();
      });

      it("should have 1 ended span when response is listened by using req.on('response')", done => {
        const host = `${protocol}://${hostname}`;
        nock(host).get('/').reply(404);
        const req = http.request(`${host}/`);
        req.on('response', response => {
          response.on('data', () => {});
          response.on('end', () => {
            const spans = memoryExporter.getFinishedSpans();
            const [span] = spans;
            assert.strictEqual(spans.length, 1);
            assert.ok(Object.keys(span.attributes).length > 6);
            assert.strictEqual(
              span.attributes[HttpAttribute.HTTP_STATUS_CODE],
              404
            );
            assert.strictEqual(span.status.code, StatusCode.ERROR);
            done();
          });
        });
        req.end();
      });

      it('custom attributes should show up on client and server spans', async () => {
        await httpRequest.get(
          `${protocol}://${hostname}:${serverPort}${pathname}`
        );
        const spans = memoryExporter.getFinishedSpans();
        const [incomingSpan, outgoingSpan] = spans;

        assert.strictEqual(
          incomingSpan.attributes['custom request hook attribute'],
          'request'
        );
        assert.strictEqual(
          incomingSpan.attributes['custom response hook attribute'],
          'response'
        );
        assert.strictEqual(
          incomingSpan.attributes['span kind'],
          SpanKind.CLIENT
        );

        assert.strictEqual(
          outgoingSpan.attributes['custom request hook attribute'],
          'request'
        );
        assert.strictEqual(
          outgoingSpan.attributes['custom response hook attribute'],
          'response'
        );
        assert.strictEqual(
          outgoingSpan.attributes['span kind'],
          SpanKind.CLIENT
        );
      });

      it('should not set span as active in context for outgoing request', done => {
        assert.deepStrictEqual(getSpan(context.active()), undefined);
        http.get(`${protocol}://${hostname}:${serverPort}/test`, res => {
          assert.deepStrictEqual(getSpan(context.active()), undefined);
          done();
        });
      });
    });

    describe('with require parent span', () => {
      beforeEach(done => {
        memoryExporter.reset();
        plugin.enable(http, provider, provider.logger, {});
        server = http.createServer((request, response) => {
          response.end('Test Server Response');
        });
        server.listen(serverPort, done);
      });

      afterEach(() => {
        server.close();
        plugin.disable();
      });

      it('should not trace without parent with options enabled (both client & server)', async () => {
        plugin.disable();
        const config: HttpPluginConfig = {
          requireParentforIncomingSpans: true,
          requireParentforOutgoingSpans: true,
        };
        plugin.enable(http, provider, provider.logger, config);
        const testPath = '/test/test';
        await httpRequest.get(
          `${protocol}://${hostname}:${serverPort}${testPath}`
        );
        const spans = memoryExporter.getFinishedSpans();
        assert.strictEqual(spans.length, 0);
      });

      it('should not trace without parent with options enabled (client only)', async () => {
        plugin.disable();
        const config: HttpPluginConfig = {
          requireParentforOutgoingSpans: true,
        };
        plugin.enable(http, provider, provider.logger, config);
        const testPath = '/test/test';
        const result = await httpRequest.get(
          `${protocol}://${hostname}:${serverPort}${testPath}`
        );
        assert(
          result.reqHeaders[DummyPropagation.TRACE_CONTEXT_KEY] !== undefined
        );
        assert(
          result.reqHeaders[DummyPropagation.SPAN_CONTEXT_KEY] !== undefined
        );
        const spans = memoryExporter.getFinishedSpans();
        assert.strictEqual(spans.length, 1);
        assert.strictEqual(
          spans.every(span => span.kind === SpanKind.SERVER),
          true
        );
      });

      it('should not trace without parent with options enabled (server only)', async () => {
        plugin.disable();
        const config: HttpPluginConfig = {
          requireParentforIncomingSpans: true,
        };
        plugin.enable(http, provider, provider.logger, config);
        const testPath = '/test/test';
        const result = await httpRequest.get(
          `${protocol}://${hostname}:${serverPort}${testPath}`
        );
        assert(
          result.reqHeaders[DummyPropagation.TRACE_CONTEXT_KEY] !== undefined
        );
        assert(
          result.reqHeaders[DummyPropagation.SPAN_CONTEXT_KEY] !== undefined
        );
        const spans = memoryExporter.getFinishedSpans();
        assert.strictEqual(spans.length, 1);
        assert.strictEqual(
          spans.every(span => span.kind === SpanKind.CLIENT),
          true
        );
      });

      it('should trace with parent with both requireParent options enabled', done => {
        plugin.disable();
        const config: HttpPluginConfig = {
          requireParentforIncomingSpans: true,
          requireParentforOutgoingSpans: true,
        };
        plugin.enable(http, provider, provider.logger, config);
        const testPath = '/test/test';
        const tracer = provider.getTracer('default');
        const span = tracer.startSpan('parentSpan', {
          kind: SpanKind.INTERNAL,
        });
        tracer.withSpan(span, () => {
          httpRequest
            .get(`${protocol}://${hostname}:${serverPort}${testPath}`)
            .then(result => {
              span.end();
              assert(
                result.reqHeaders[DummyPropagation.TRACE_CONTEXT_KEY] !==
                  undefined
              );
              assert(
                result.reqHeaders[DummyPropagation.SPAN_CONTEXT_KEY] !==
                  undefined
              );
              const spans = memoryExporter.getFinishedSpans();
              assert.strictEqual(spans.length, 2);
              assert.strictEqual(
                spans.filter(span => span.kind === SpanKind.CLIENT).length,
                1
              );
              assert.strictEqual(
                spans.filter(span => span.kind === SpanKind.INTERNAL).length,
                1
              );
              return done();
            })
            .catch(done);
        });
      });
    });
  });
});<|MERGE_RESOLUTION|>--- conflicted
+++ resolved
@@ -19,12 +19,8 @@
   propagation,
   Span as ISpan,
   SpanKind,
-<<<<<<< HEAD
-  getActiveSpan,
   NoopLogger,
-=======
   getSpan,
->>>>>>> c1d4264a
 } from '@opentelemetry/api';
 import { NodeTracerProvider } from '@opentelemetry/node';
 import {
