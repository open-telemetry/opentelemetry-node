/*!
 * Copyright 2019, OpenTelemetry Authors
 *
 * Licensed under the Apache License, Version 2.0 (the "License");
 * you may not use this file except in compliance with the License.
 * You may obtain a copy of the License at
 *
 *      https://www.apache.org/licenses/LICENSE-2.0
 *
 * Unless required by applicable law or agreed to in writing, software
 * distributed under the License is distributed on an "AS IS" BASIS,
 * WITHOUT WARRANTIES OR CONDITIONS OF ANY KIND, either express or implied.
 * See the License for the specific language governing permissions and
 * limitations under the License.
 */

import { NoopLogger } from '@opentelemetry/core';
import { NodeTracer } from '@opentelemetry/node';
import {
  InMemorySpanExporter,
  SimpleSpanProcessor,
} from '@opentelemetry/tracing';
import {
  CanonicalCode,
  PluginOptions,
  Span as ISpan,
  SpanKind,
} from '@opentelemetry/types';
import * as assert from 'assert';
import * as http from 'http';
import * as nock from 'nock';
import * as path from 'path';
import { AttributeNames } from '../../src/enums/AttributeNames';
import { HttpPlugin, plugin } from '../../src/http';
import { Http } from '../../src/types';
import { OT_REQUEST_HEADER } from '../../src/utils';
import { assertSpan } from '../utils/assertSpan';
import { DummyPropagation } from '../utils/DummyPropagation';
import { httpRequest } from '../utils/httpRequest';

const applyCustomAttributesOnSpanErrorMessage =
  'bad applyCustomAttributesOnSpan function';

let server: http.Server;
const serverPort = 22345;
const protocol = 'http';
const hostname = 'localhost';
const pathname = '/test';
const serverName = 'my.server.name';
const memoryExporter = new InMemorySpanExporter();
const httpTextFormat = new DummyPropagation();
const logger = new NoopLogger();
const tracer = new NodeTracer({
  logger,
  httpTextFormat,
});
tracer.addSpanProcessor(new SimpleSpanProcessor(memoryExporter));

function doNock(
  hostname: string,
  path: string,
  httpCode: number,
  respBody: string,
  times?: number
) {
  const i = times || 1;
  nock(`${protocol}://${hostname}`)
    .get(path)
    .times(i)
    .reply(httpCode, respBody);
}

export const customAttributeFunction = (span: ISpan): void => {
  span.setAttribute('span kind', SpanKind.CLIENT);
};

describe('HttpPlugin', () => {
  it('should return a plugin', () => {
    assert.ok(plugin instanceof HttpPlugin);
  });

  it('should match version', () => {
    assert.strictEqual(process.versions.node, plugin.version);
  });

  it(`moduleName should be ${protocol}`, () => {
    assert.strictEqual(protocol, plugin.moduleName);
  });

  describe('enable()', () => {
    describe('with bad plugin options', () => {
      let pluginWithBadOptions: HttpPlugin;
      beforeEach(() => {
        memoryExporter.reset();
      });

      before(() => {
        const config: PluginOptions = {
          http: {
            ignoreIncomingPaths: [
              (url: string) => {
                throw new Error('bad ignoreIncomingPaths function');
              },
            ],
            ignoreOutgoingUrls: [
              (url: string) => {
                throw new Error('bad ignoreOutgoingUrls function');
              },
            ],
            applyCustomAttributesOnSpan: () => {
              throw new Error(applyCustomAttributesOnSpanErrorMessage);
            },
          },
        };
        pluginWithBadOptions = new HttpPlugin(
          plugin.component,
          process.versions.node
        );
        pluginWithBadOptions.enable(http, tracer, tracer.logger, config);
        server = http.createServer((request, response) => {
          response.end('Test Server Response');
        });

        server.listen(serverPort);
      });

      after(() => {
        server.close();
        pluginWithBadOptions.disable();
      });

      it('should generate valid spans (client side and server side)', async () => {
        const result = await httpRequest.get(
          `${protocol}://${hostname}:${serverPort}${pathname}`
        );
        const spans = memoryExporter.getFinishedSpans();
        const [incomingSpan, outgoingSpan] = spans;
        const validations = {
          hostname,
          httpStatusCode: result.statusCode!,
          httpMethod: result.method!,
          pathname,
          resHeaders: result.resHeaders,
          reqHeaders: result.reqHeaders,
          component: plugin.component,
        };

        assert.strictEqual(spans.length, 2);
        assertSpan(incomingSpan, SpanKind.SERVER, validations);
        assertSpan(outgoingSpan, SpanKind.CLIENT, validations);
        assert.strictEqual(
          incomingSpan.attributes[AttributeNames.NET_HOST_PORT],
          serverPort
        );
        assert.strictEqual(
          outgoingSpan.attributes[AttributeNames.NET_PEER_PORT],
          serverPort
        );
      });

      it(`should not trace requests with '${OT_REQUEST_HEADER}' header`, async () => {
        const testPath = '/outgoing/do-not-trace';
        doNock(hostname, testPath, 200, 'Ok');

        const options = {
          host: hostname,
          path: testPath,
          headers: { [OT_REQUEST_HEADER]: 1 },
        };

        const result = await httpRequest.get(options);
        const spans = memoryExporter.getFinishedSpans();
        assert.strictEqual(result.data, 'Ok');
        assert.strictEqual(spans.length, 0);
      });
    });
    describe('with good plugin options', () => {
      beforeEach(() => {
        memoryExporter.reset();
      });

      before(() => {
<<<<<<< HEAD
        const config: PluginOptions = {
          http: {
            ignoreIncomingPaths: [
              `/ignored/string`,
              /\/ignored\/regexp$/i,
              (url: string) => url.endsWith(`/ignored/function`),
            ],
            ignoreOutgoingUrls: [
              `${protocol}://${hostname}:${serverPort}/ignored/string`,
              /\/ignored\/regexp$/i,
              (url: string) => url.endsWith(`/ignored/function`),
            ],
            applyCustomAttributesOnSpan: customAttributeFunction,
          },
=======
        const config: HttpPluginConfig = {
          ignoreIncomingPaths: [
            `/ignored/string`,
            /\/ignored\/regexp$/i,
            (url: string) => url.endsWith(`/ignored/function`),
          ],
          ignoreOutgoingUrls: [
            `${protocol}://${hostname}:${serverPort}/ignored/string`,
            /\/ignored\/regexp$/i,
            (url: string) => url.endsWith(`/ignored/function`),
          ],
          applyCustomAttributesOnSpan: customAttributeFunction,
          serverName,
>>>>>>> b158cbeb
        };
        plugin.enable(http, tracer, tracer.logger, config);
        server = http.createServer((request, response) => {
          response.end('Test Server Response');
        });

        server.listen(serverPort);
      });

      after(() => {
        server.close();
        plugin.disable();
      });

      it(`${protocol} module should be patched`, () => {
        assert.strictEqual(http.Server.prototype.emit.__wrapped, true);
      });

      it(`should not patch if it's not a ${protocol} module`, () => {
        const httpNotPatched = new HttpPlugin(
          plugin.component,
          process.versions.node
        ).enable({} as Http, tracer, tracer.logger, {});
        assert.strictEqual(Object.keys(httpNotPatched).length, 0);
      });

      it('should generate valid spans (client side and server side)', async () => {
        const result = await httpRequest.get(
          `${protocol}://${hostname}:${serverPort}${pathname}`,
          {
            headers: {
              'x-forwarded-for': '<client>, <proxy1>, <proxy2>',
              'user-agent': 'chrome',
            },
          }
        );
        const spans = memoryExporter.getFinishedSpans();
        const [incomingSpan, outgoingSpan] = spans;
        const validations = {
          hostname,
          httpStatusCode: result.statusCode!,
          httpMethod: result.method!,
          pathname,
          resHeaders: result.resHeaders,
          reqHeaders: result.reqHeaders,
          component: plugin.component,
          serverName,
        };

        assert.strictEqual(spans.length, 2);
        assert.strictEqual(
          incomingSpan.attributes[AttributeNames.HTTP_CLIENT_IP],
          '<client>'
        );
        assert.strictEqual(
          incomingSpan.attributes[AttributeNames.NET_HOST_PORT],
          serverPort
        );
        assert.strictEqual(
          outgoingSpan.attributes[AttributeNames.NET_PEER_PORT],
          serverPort
        );
        [
          { span: incomingSpan, kind: SpanKind.SERVER },
          { span: outgoingSpan, kind: SpanKind.CLIENT },
        ].forEach(({ span, kind }) => {
          assert.strictEqual(
            span.attributes[AttributeNames.HTTP_FLAVOR],
            '1.1'
          );
          assert.strictEqual(
            span.attributes[AttributeNames.NET_TRANSPORT],
            AttributeNames.IP_TCP
          );
          assertSpan(span, kind, validations);
        });
      });

      it(`should not trace requests with '${OT_REQUEST_HEADER}' header`, async () => {
        const testPath = '/outgoing/do-not-trace';
        doNock(hostname, testPath, 200, 'Ok');

        const options = {
          host: hostname,
          path: testPath,
          headers: { [OT_REQUEST_HEADER]: 1 },
        };

        const result = await httpRequest.get(options);
        const spans = memoryExporter.getFinishedSpans();
        assert.strictEqual(result.data, 'Ok');
        assert.strictEqual(spans.length, 0);
      });

      const httpErrorCodes = [400, 401, 403, 404, 429, 501, 503, 504, 500, 505];

      for (let i = 0; i < httpErrorCodes.length; i++) {
        it(`should test span for GET requests with http error ${httpErrorCodes[i]}`, async () => {
          const testPath = '/outgoing/rootSpan/1';

          doNock(
            hostname,
            testPath,
            httpErrorCodes[i],
            httpErrorCodes[i].toString()
          );

          const isReset = memoryExporter.getFinishedSpans().length === 0;
          assert.ok(isReset);

          const result = await httpRequest.get(
            `${protocol}://${hostname}${testPath}`
          );
          const spans = memoryExporter.getFinishedSpans();
          const reqSpan = spans[0];

          assert.strictEqual(result.data, httpErrorCodes[i].toString());
          assert.strictEqual(spans.length, 1);

          const validations = {
            hostname,
            httpStatusCode: result.statusCode!,
            httpMethod: 'GET',
            pathname: testPath,
            resHeaders: result.resHeaders,
            reqHeaders: result.reqHeaders,
            component: plugin.component,
          };

          assertSpan(reqSpan, SpanKind.CLIENT, validations);
        });
      }

      it('should create a child span for GET requests', async () => {
        const testPath = '/outgoing/rootSpan/childs/1';
        doNock(hostname, testPath, 200, 'Ok');
        const name = 'TestRootSpan';
        const span = tracer.startSpan(name);
        return tracer.withSpan(span, async () => {
          const result = await httpRequest.get(
            `${protocol}://${hostname}${testPath}`
          );
          span.end();
          const spans = memoryExporter.getFinishedSpans();
          const [reqSpan, localSpan] = spans;
          const validations = {
            hostname,
            httpStatusCode: result.statusCode!,
            httpMethod: 'GET',
            pathname: testPath,
            resHeaders: result.resHeaders,
            reqHeaders: result.reqHeaders,
            component: plugin.component,
          };

          assert.ok(localSpan.name.indexOf('TestRootSpan') >= 0);
          assert.strictEqual(spans.length, 2);
          assert.ok(reqSpan.name.indexOf(testPath) >= 0);
          assert.strictEqual(
            localSpan.spanContext.traceId,
            reqSpan.spanContext.traceId
          );
          assertSpan(reqSpan, SpanKind.CLIENT, validations);
          assert.notStrictEqual(
            localSpan.spanContext.spanId,
            reqSpan.spanContext.spanId
          );
        });
      });

      for (let i = 0; i < httpErrorCodes.length; i++) {
        it(`should test child spans for GET requests with http error ${httpErrorCodes[i]}`, async () => {
          const testPath = '/outgoing/rootSpan/childs/1';
          doNock(
            hostname,
            testPath,
            httpErrorCodes[i],
            httpErrorCodes[i].toString()
          );
          const name = 'TestRootSpan';
          const span = tracer.startSpan(name);
          return tracer.withSpan(span, async () => {
            const result = await httpRequest.get(
              `${protocol}://${hostname}${testPath}`
            );
            span.end();
            const spans = memoryExporter.getFinishedSpans();
            const [reqSpan, localSpan] = spans;
            const validations = {
              hostname,
              httpStatusCode: result.statusCode!,
              httpMethod: 'GET',
              pathname: testPath,
              resHeaders: result.resHeaders,
              reqHeaders: result.reqHeaders,
              component: plugin.component,
            };

            assert.ok(localSpan.name.indexOf('TestRootSpan') >= 0);
            assert.strictEqual(spans.length, 2);
            assert.ok(reqSpan.name.indexOf(testPath) >= 0);
            assert.strictEqual(
              localSpan.spanContext.traceId,
              reqSpan.spanContext.traceId
            );
            assertSpan(reqSpan, SpanKind.CLIENT, validations);
            assert.notStrictEqual(
              localSpan.spanContext.spanId,
              reqSpan.spanContext.spanId
            );
          });
        });
      }

      it('should create multiple child spans for GET requests', async () => {
        const testPath = '/outgoing/rootSpan/childs';
        const num = 5;
        doNock(hostname, testPath, 200, 'Ok', num);
        const name = 'TestRootSpan';
        const span = tracer.startSpan(name);
        await tracer.withSpan(span, async () => {
          for (let i = 0; i < num; i++) {
            await httpRequest.get(`${protocol}://${hostname}${testPath}`);
            const spans = memoryExporter.getFinishedSpans();
            assert.ok(spans[i].name.indexOf(testPath) >= 0);
            assert.strictEqual(
              span.context().traceId,
              spans[i].spanContext.traceId
            );
          }
          span.end();
          const spans = memoryExporter.getFinishedSpans();
          // 5 child spans ended + 1 span (root)
          assert.strictEqual(spans.length, 6);
        });
      });

      for (const ignored of ['string', 'function', 'regexp']) {
        it(`should not trace ignored requests (client and server side) with type ${ignored}`, async () => {
          const testPath = `/ignored/${ignored}`;

          await httpRequest.get(
            `${protocol}://${hostname}:${serverPort}${testPath}`
          );
          const spans = memoryExporter.getFinishedSpans();
          assert.strictEqual(spans.length, 0);
        });
      }

      for (const arg of ['string', {}, new Date()]) {
        it(`should be tracable and not throw exception in ${protocol} plugin when passing the following argument ${JSON.stringify(
          arg
        )}`, async () => {
          try {
            await httpRequest.get(arg);
          } catch (error) {
            // request has been made
            // nock throw
            assert.ok(error.message.startsWith('Nock: No match for request'));
          }
          const spans = memoryExporter.getFinishedSpans();
          assert.strictEqual(spans.length, 1);
        });
      }

      for (const arg of [true, 1, false, 0, '']) {
        it(`should not throw exception in ${protocol} plugin when passing the following argument ${JSON.stringify(
          arg
        )}`, async () => {
          try {
            // @ts-ignore
            await httpRequest.get(arg);
          } catch (error) {
            // request has been made
            // nock throw
            assert.ok(
              error.stack.indexOf(
                path.normalize('/node_modules/nock/lib/intercept.js')
              ) > 0
            );
          }
          const spans = memoryExporter.getFinishedSpans();
          // for this arg with don't provide trace. We pass arg to original method (http.get)
          assert.strictEqual(spans.length, 0);
        });
      }

      it('should have 1 ended span when request throw on bad "options" object', () => {
        try {
          http.request({ protocol: 'telnet' });
        } catch (error) {
          const spans = memoryExporter.getFinishedSpans();
          assert.strictEqual(spans.length, 1);
        }
      });

      it('should have 1 ended span when response.end throw an exception', async () => {
        const testPath = '/outgoing/rootSpan/childs/1';
        doNock(hostname, testPath, 400, 'Not Ok');

        const promiseRequest = new Promise((resolve, reject) => {
          const req = http.request(
            `${protocol}://${hostname}${testPath}`,
            (resp: http.IncomingMessage) => {
              let data = '';
              resp.on('data', chunk => {
                data += chunk;
              });
              resp.on('end', () => {
                reject(new Error(data));
              });
            }
          );
          return req.end();
        });

        try {
          await promiseRequest;
          assert.fail();
        } catch (error) {
          const spans = memoryExporter.getFinishedSpans();
          assert.strictEqual(spans.length, 1);
        }
      });

      it('should have 1 ended span when request throw on bad "options" object', () => {
        nock.cleanAll();
        nock.enableNetConnect();
        try {
          http.request({ protocol: 'telnet' });
          assert.fail();
        } catch (error) {
          const spans = memoryExporter.getFinishedSpans();
          assert.strictEqual(spans.length, 1);
        }
      });

      it('should have 1 ended span when response.end throw an exception', async () => {
        const testPath = '/outgoing/rootSpan/childs/1';
        doNock(hostname, testPath, 400, 'Not Ok');

        const promiseRequest = new Promise((resolve, reject) => {
          const req = http.request(
            `${protocol}://${hostname}${testPath}`,
            (resp: http.IncomingMessage) => {
              let data = '';
              resp.on('data', chunk => {
                data += chunk;
              });
              resp.on('end', () => {
                reject(new Error(data));
              });
            }
          );
          return req.end();
        });

        try {
          await promiseRequest;
          assert.fail();
        } catch (error) {
          const spans = memoryExporter.getFinishedSpans();
          assert.strictEqual(spans.length, 1);
        }
      });

      it('should have 1 ended span when request is aborted', async () => {
        nock(`${protocol}://my.server.com`)
          .get('/')
          .socketDelay(50)
          .reply(200, '<html></html>');

        const promiseRequest = new Promise((resolve, reject) => {
          const req = http.request(
            `${protocol}://my.server.com`,
            (resp: http.IncomingMessage) => {
              let data = '';
              resp.on('data', chunk => {
                data += chunk;
              });
              resp.on('end', () => {
                resolve(data);
              });
            }
          );
          req.setTimeout(10, () => {
            req.abort();
            reject('timeout');
          });
          return req.end();
        });

        try {
          await promiseRequest;
          assert.fail();
        } catch (error) {
          const spans = memoryExporter.getFinishedSpans();
          const [span] = spans;
          assert.strictEqual(spans.length, 1);
          assert.strictEqual(span.status.code, CanonicalCode.ABORTED);
          assert.ok(Object.keys(span.attributes).length >= 6);
        }
      });

      it('should have 1 ended span when request is aborted after receiving response', async () => {
        nock(`${protocol}://my.server.com`)
          .get('/')
          .delay({
            body: 50,
          })
          .replyWithFile(200, `${process.cwd()}/package.json`);

        const promiseRequest = new Promise((resolve, reject) => {
          const req = http.request(
            `${protocol}://my.server.com`,
            (resp: http.IncomingMessage) => {
              let data = '';
              resp.on('data', chunk => {
                req.abort();
                data += chunk;
              });
              resp.on('end', () => {
                resolve(data);
              });
            }
          );

          return req.end();
        });

        try {
          await promiseRequest;
          assert.fail();
        } catch (error) {
          const spans = memoryExporter.getFinishedSpans();
          const [span] = spans;
          assert.strictEqual(spans.length, 1);
          assert.strictEqual(span.status.code, CanonicalCode.ABORTED);
          assert.ok(Object.keys(span.attributes).length > 7);
        }
      });

      it("should have 1 ended span when request doesn't listening response", done => {
        nock.cleanAll();
        nock.enableNetConnect();
        const req = http.request(`${protocol}://${hostname}/`);
        req.on('close', () => {
          const spans = memoryExporter.getFinishedSpans();
          const [span] = spans;
          assert.strictEqual(spans.length, 1);
          assert.ok(Object.keys(span.attributes).length > 6);
          done();
        });
        req.end();
      });

      it("should have 1 ended span when response is listened by using req.on('response')", done => {
        const host = `${protocol}://${hostname}`;
        nock(host)
          .get('/')
          .reply(404);
        const req = http.request(`${host}/`);
        req.on('response', response => {
          response.on('data', () => {});
          response.on('end', () => {
            const spans = memoryExporter.getFinishedSpans();
            const [span] = spans;
            assert.strictEqual(spans.length, 1);
            assert.ok(Object.keys(span.attributes).length > 6);
            assert.strictEqual(
              span.attributes[AttributeNames.HTTP_STATUS_CODE],
              404
            );
            assert.strictEqual(span.status.code, CanonicalCode.NOT_FOUND);
            done();
          });
        });
        req.end();
      });
    });
  });
});<|MERGE_RESOLUTION|>--- conflicted
+++ resolved
@@ -180,7 +180,6 @@
       });
 
       before(() => {
-<<<<<<< HEAD
         const config: PluginOptions = {
           http: {
             ignoreIncomingPaths: [
@@ -194,22 +193,8 @@
               (url: string) => url.endsWith(`/ignored/function`),
             ],
             applyCustomAttributesOnSpan: customAttributeFunction,
+            serverName,
           },
-=======
-        const config: HttpPluginConfig = {
-          ignoreIncomingPaths: [
-            `/ignored/string`,
-            /\/ignored\/regexp$/i,
-            (url: string) => url.endsWith(`/ignored/function`),
-          ],
-          ignoreOutgoingUrls: [
-            `${protocol}://${hostname}:${serverPort}/ignored/string`,
-            /\/ignored\/regexp$/i,
-            (url: string) => url.endsWith(`/ignored/function`),
-          ],
-          applyCustomAttributesOnSpan: customAttributeFunction,
-          serverName,
->>>>>>> b158cbeb
         };
         plugin.enable(http, tracer, tracer.logger, config);
         server = http.createServer((request, response) => {
@@ -673,7 +658,7 @@
           .reply(404);
         const req = http.request(`${host}/`);
         req.on('response', response => {
-          response.on('data', () => {});
+          response.on('data', () => { });
           response.on('end', () => {
             const spans = memoryExporter.getFinishedSpans();
             const [span] = spans;
