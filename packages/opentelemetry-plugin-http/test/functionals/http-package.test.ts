--- conflicted
+++ resolved
@@ -14,16 +14,12 @@
  * limitations under the License.
  */
 
-<<<<<<< HEAD
-import { context, propagation, SpanKind } from '@opentelemetry/api';
-=======
-import { context, SpanKind, NoopLogger } from '@opentelemetry/api';
->>>>>>> 80ea2e00
+import { context, NoopLogger, propagation, SpanKind } from '@opentelemetry/api';
 import { AsyncHooksContextManager } from '@opentelemetry/context-async-hooks';
 import { NodeTracerProvider } from '@opentelemetry/node';
 import {
   InMemorySpanExporter,
-  SimpleSpanProcessor,
+  SimpleSpanProcessor
 } from '@opentelemetry/tracing';
 import * as assert from 'assert';
 import axios, { AxiosResponse } from 'axios';
