--- conflicted
+++ resolved
@@ -17,17 +17,12 @@
 import { NoopLogger } from '@opentelemetry/core';
 import { NoopScopeManager } from '@opentelemetry/scope-base';
 import { BasicTracerRegistry, Span } from '@opentelemetry/tracing';
-import { CanonicalCode, SpanKind } from '@opentelemetry/types';
+import { CanonicalCode, SpanKind } from '@opentelemetry/api';
 import * as assert from 'assert';
 import * as http from 'http';
 import * as sinon from 'sinon';
 import * as url from 'url';
-<<<<<<< HEAD
-import { CanonicalCode, SpanKind } from '@opentelemetry/api';
-import { NoopScopeManager } from '@opentelemetry/scope-base';
-=======
 import { AttributeNames } from '../../src';
->>>>>>> 4a83613c
 import { IgnoreMatcher } from '../../src/types';
 import * as utils from '../../src/utils';
 
