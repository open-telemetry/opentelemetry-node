/*
 * Copyright The OpenTelemetry Authors
 *
 * Licensed under the Apache License, Version 2.0 (the "License");
 * you may not use this file except in compliance with the License.
 * You may obtain a copy of the License at
 *
 *      https://www.apache.org/licenses/LICENSE-2.0
 *
 * Unless required by applicable law or agreed to in writing, software
 * distributed under the License is distributed on an "AS IS" BASIS,
 * WITHOUT WARRANTIES OR CONDITIONS OF ANY KIND, either express or implied.
 * See the License for the specific language governing permissions and
 * limitations under the License.
 */
import {
<<<<<<< HEAD
  Attributes,
  CanonicalCode,
=======
  StatusCode,
  ROOT_CONTEXT,
>>>>>>> dec432da
  SpanKind,
  TraceFlags,
} from '@opentelemetry/api';
import { NoopLogger } from '@opentelemetry/core';
import { BasicTracerProvider, Span } from '@opentelemetry/tracing';
import { HttpAttribute } from '@opentelemetry/semantic-conventions';
import * as assert from 'assert';
import * as http from 'http';
import { IncomingMessage, ServerResponse } from 'http';
import { Socket } from 'net';
import * as sinon from 'sinon';
import * as url from 'url';
import { IgnoreMatcher } from '../../src/types';
import * as utils from '../../src/utils';

describe('Utility', () => {
  describe('parseResponseStatus()', () => {
    it('should return ERROR code by default', () => {
      const status = utils.parseResponseStatus(
        (undefined as unknown) as number
      );
      assert.deepStrictEqual(status, { code: StatusCode.ERROR });
    });

    it('should return OK for Success HTTP status code', () => {
      for (let index = 100; index < 400; index++) {
        const status = utils.parseResponseStatus(index);
        assert.deepStrictEqual(status, { code: StatusCode.OK });
      }
    });

    it('should not return OK for Bad HTTP status code', () => {
      for (let index = 400; index <= 600; index++) {
        const status = utils.parseResponseStatus(index);
        assert.notStrictEqual(status.code, StatusCode.OK);
      }
    });
  });
  describe('hasExpectHeader()', () => {
    it('should throw if no option', () => {
      try {
        utils.hasExpectHeader('' as http.RequestOptions);
        assert.fail();
      } catch (ignore) {}
    });

    it('should not throw if no headers', () => {
      const result = utils.hasExpectHeader({} as http.RequestOptions);
      assert.strictEqual(result, false);
    });

    it('should return true on Expect (no case sensitive)', () => {
      for (const headers of [{ Expect: 1 }, { expect: 1 }, { ExPect: 1 }]) {
        const result = utils.hasExpectHeader({
          headers,
        } as http.RequestOptions);
        assert.strictEqual(result, true);
      }
    });
  });

  describe('getRequestInfo()', () => {
    it('should get options object', () => {
      const webUrl = 'http://u:p@google.fr/aPath?qu=ry';
      const urlParsed = url.parse(webUrl);
      const urlParsedWithoutPathname = {
        ...urlParsed,
        pathname: undefined,
      };
      const whatWgUrl = new url.URL(webUrl);
      for (const param of [
        webUrl,
        urlParsed,
        urlParsedWithoutPathname,
        whatWgUrl,
      ]) {
        const result = utils.getRequestInfo(param);
        assert.strictEqual(result.optionsParsed.hostname, 'google.fr');
        assert.strictEqual(result.optionsParsed.protocol, 'http:');
        assert.strictEqual(result.optionsParsed.path, '/aPath?qu=ry');
        assert.strictEqual(result.pathname, '/aPath');
        assert.strictEqual(result.origin, 'http://google.fr');
      }
    });
  });

  describe('satisfiesPattern()', () => {
    it('string pattern', () => {
      const answer1 = utils.satisfiesPattern('/test/1', '/test/1');
      assert.strictEqual(answer1, true);
      const answer2 = utils.satisfiesPattern('/test/1', '/test/11');
      assert.strictEqual(answer2, false);
    });

    it('regex pattern', () => {
      const answer1 = utils.satisfiesPattern('/TeSt/1', /\/test/i);
      assert.strictEqual(answer1, true);
      const answer2 = utils.satisfiesPattern('/2/tEst/1', /\/test/);
      assert.strictEqual(answer2, false);
    });

    it('should throw if type is unknown', () => {
      try {
        utils.satisfiesPattern('/TeSt/1', (true as unknown) as IgnoreMatcher);
        assert.fail();
      } catch (error) {
        assert.strictEqual(error instanceof TypeError, true);
      }
    });

    it('function pattern', () => {
      const answer1 = utils.satisfiesPattern(
        '/test/home',
        (url: string) => url === '/test/home'
      );
      assert.strictEqual(answer1, true);
      const answer2 = utils.satisfiesPattern(
        '/test/home',
        (url: string) => url !== '/test/home'
      );
      assert.strictEqual(answer2, false);
    });
  });

  describe('isIgnored()', () => {
    let satisfiesPatternStub: sinon.SinonSpy<[string, IgnoreMatcher], boolean>;
    beforeEach(() => {
      satisfiesPatternStub = sinon.spy(utils, 'satisfiesPattern');
    });

    afterEach(() => {
      satisfiesPatternStub.restore();
    });

    it('should call isSatisfyPattern, n match', () => {
      const answer1 = utils.isIgnored('/test/1', ['/test/11']);
      assert.strictEqual(answer1, false);
      assert.strictEqual(
        (utils.satisfiesPattern as sinon.SinonSpy).callCount,
        1
      );
    });

    it('should call isSatisfyPattern, match for function', () => {
      satisfiesPatternStub.restore();
      const answer1 = utils.isIgnored('/test/1', [
        url => url.endsWith('/test/1'),
      ]);
      assert.strictEqual(answer1, true);
    });

    it('should not re-throw when function throws an exception', () => {
      satisfiesPatternStub.restore();
      const log = new NoopLogger();
      const onException = (e: Error) => {
        log.error('error', e);
      };
      for (const callback of [undefined, onException]) {
        assert.doesNotThrow(() =>
          utils.isIgnored(
            '/test/1',
            [
              () => {
                throw new Error('test');
              },
            ],
            callback
          )
        );
      }
    });

    it('should call onException when function throws an exception', () => {
      satisfiesPatternStub.restore();
      const onException = sinon.spy();
      assert.doesNotThrow(() =>
        utils.isIgnored(
          '/test/1',
          [
            () => {
              throw new Error('test');
            },
          ],
          onException
        )
      );
      assert.strictEqual((onException as sinon.SinonSpy).callCount, 1);
    });

    it('should not call isSatisfyPattern', () => {
      utils.isIgnored('/test/1', []);
      assert.strictEqual(
        (utils.satisfiesPattern as sinon.SinonSpy).callCount,
        0
      );
    });

    it('should return false on empty list', () => {
      const answer1 = utils.isIgnored('/test/1', []);
      assert.strictEqual(answer1, false);
    });

    it('should not throw and return false when list is undefined', () => {
      const answer2 = utils.isIgnored('/test/1', undefined);
      assert.strictEqual(answer2, false);
    });
  });

  describe('getAbsoluteUrl()', () => {
    it('should return absolute url with localhost', () => {
      const path = '/test/1';
      const result = utils.getAbsoluteUrl(url.parse(path), {});
      assert.strictEqual(result, `http://localhost${path}`);
    });
    it('should return absolute url', () => {
      const absUrl = 'http://www.google/test/1?query=1';
      const result = utils.getAbsoluteUrl(url.parse(absUrl), {});
      assert.strictEqual(result, absUrl);
    });
    it('should return default url', () => {
      const result = utils.getAbsoluteUrl(null, {});
      assert.strictEqual(result, 'http://localhost/');
    });
    it("{ path: '/helloworld', port: 8080 } should return http://localhost:8080/helloworld", () => {
      const result = utils.getAbsoluteUrl(
        { path: '/helloworld', port: 8080 },
        {}
      );
      assert.strictEqual(result, 'http://localhost:8080/helloworld');
    });
  });

  describe('setSpanWithError()', () => {
    it('should have error attributes', () => {
      const errorMessage = 'test error';
      for (const obj of [undefined, { statusCode: 400 }]) {
        const span = new Span(
          new BasicTracerProvider().getTracer('default'),
          ROOT_CONTEXT,
          'test',
          { spanId: '', traceId: '', traceFlags: TraceFlags.SAMPLED },
          SpanKind.INTERNAL
        );
        /* tslint:disable-next-line:no-any */
        utils.setSpanWithError(span, new Error(errorMessage), obj as any);
        const attributes = span.attributes;
        assert.strictEqual(
          attributes[HttpAttribute.HTTP_ERROR_MESSAGE],
          errorMessage
        );
        assert.ok(attributes[HttpAttribute.HTTP_ERROR_NAME]);
      }
    });
  });

  describe('isValidOptionsType()', () => {
    ['', false, true, 1, 0, []].forEach(options => {
      it(`should return false with the following value: ${JSON.stringify(
        options
      )}`, () => {
        assert.strictEqual(utils.isValidOptionsType(options), false);
      });
    });
    for (const options of ['url', url.parse('http://url.com'), {}]) {
      it(`should return true with the following value: ${JSON.stringify(
        options
      )}`, () => {
        assert.strictEqual(utils.isValidOptionsType(options), true);
      });
    }
  });

  describe('getIncomingRequestAttributesOnResponse()', () => {
    it('should correctly parse the middleware stack if present', () => {
      const request = {
        __ot_middlewares: ['/test', '/toto', '/'],
      } as IncomingMessage & { __ot_middlewares?: string[] };

      const attributes = utils.getIncomingRequestAttributesOnResponse(request, {
        socket: {},
      } as ServerResponse & { socket: Socket });
      assert.deepEqual(attributes[HttpAttribute.HTTP_ROUTE], '/test/toto');
    });

    it('should succesfully process without middleware stack', () => {
      const request = {} as IncomingMessage;
      const attributes = utils.getIncomingRequestAttributesOnResponse(request, {
        socket: {},
      } as ServerResponse & { socket: Socket });
      assert.deepEqual(attributes[HttpAttribute.HTTP_ROUTE], undefined);
    });
  });

  // Verify the key in the given attributes is set to the given value,
  // and that no other HTTP Content Length attributes are set.
  function verifyValueInAttributes(
    attributes: Attributes,
    key: string | undefined,
    value: number
  ) {
    const httpAttributes = [
      HttpAttribute.HTTP_RESPONSE_CONTENT_LENGTH_UNCOMPRESSED,
      HttpAttribute.HTTP_RESPONSE_CONTENT_LENGTH,
      HttpAttribute.HTTP_REQUEST_CONTENT_LENGTH_UNCOMPRESSED,
      HttpAttribute.HTTP_REQUEST_CONTENT_LENGTH,
    ];

    for (const attr of httpAttributes) {
      if (attr === key) {
        assert.strictEqual(attributes[attr], value);
      } else {
        assert.strictEqual(attributes[attr], undefined);
      }
    }
  }

  describe('setRequestContentLengthAttributes()', () => {
    it('should set request content-length uncompressed attribute with no content-encoding header', () => {
      const attributes: Attributes = {};
      const request = {} as IncomingMessage;

      request.headers = {
        'content-length': '1200'
      };
      utils.setRequestContentLengthAttribute(request, attributes);

      verifyValueInAttributes(
        attributes,
        HttpAttribute.HTTP_REQUEST_CONTENT_LENGTH_UNCOMPRESSED,
        1200
      );
    });

    it('should set request content-length uncompressed attribute with "identity" content-encoding header', () => {
      const attributes: Attributes = {};
      const request = {} as IncomingMessage;
      request.headers = {
        'content-length': '1200',
        'content-encoding': 'identity'
      };
      utils.setRequestContentLengthAttribute(request, attributes);

      verifyValueInAttributes(
        attributes,
        HttpAttribute.HTTP_REQUEST_CONTENT_LENGTH_UNCOMPRESSED,
        1200
      );
    });

    it('should set request content-length compressed attribute with "gzip" content-encoding header', () => {
      const attributes: Attributes = {};
      const request = {} as IncomingMessage;
      request.headers = {
        "content-length": "1200",
        "content-encoding": "gzip"
      };
      utils.setRequestContentLengthAttribute(request, attributes);

      verifyValueInAttributes(
        attributes,
        HttpAttribute.HTTP_REQUEST_CONTENT_LENGTH,
        1200
      );
    });
  })

  describe('setResponseContentLengthAttributes()', () => {
    it('should set response content-length uncompressed attribute with no content-encoding header', () => {
      const attributes: Attributes = {};

      const response = {} as IncomingMessage;
      
      response.headers = {
        "content-length": "1200"
      };
      utils.setResponseContentLengthAttribute(response, attributes);

      verifyValueInAttributes(
        attributes,
        HttpAttribute.HTTP_RESPONSE_CONTENT_LENGTH_UNCOMPRESSED,
        1200
      );
    });

    it('should set response content-length uncompressed attribute with "identity" content-encoding header', () => {
      const attributes: Attributes = {};
      
      const response = {} as IncomingMessage;

      response.headers = {
        "content-length": "1200",
        "content-encoding": "identity"
      };

      utils.setResponseContentLengthAttribute(response, attributes);

      verifyValueInAttributes(
        attributes,
        HttpAttribute.HTTP_RESPONSE_CONTENT_LENGTH_UNCOMPRESSED,
        1200
      );
    });

    it('should set response content-length compressed attribute with "gzip" content-encoding header', () => {
      const attributes: Attributes = {};
      
      const response = {} as IncomingMessage;

      response.headers = {
        "content-length": "1200",
        "content-encoding": "gzip"
      };

      utils.setResponseContentLengthAttribute(response, attributes);

      verifyValueInAttributes(
        attributes,
        HttpAttribute.HTTP_RESPONSE_CONTENT_LENGTH,
        1200
      );
    });

    it('should set no attributes with no content-length header', () => {
      const attributes: Attributes = {};
      const message = {} as IncomingMessage;

      message.headers = {
        "content-encoding": "gzip"
      };
      utils.setResponseContentLengthAttribute(message, attributes);

      verifyValueInAttributes(attributes, undefined, 1200);
    });
  });
});<|MERGE_RESOLUTION|>--- conflicted
+++ resolved
@@ -14,13 +14,9 @@
  * limitations under the License.
  */
 import {
-<<<<<<< HEAD
   Attributes,
-  CanonicalCode,
-=======
   StatusCode,
   ROOT_CONTEXT,
->>>>>>> dec432da
   SpanKind,
   TraceFlags,
 } from '@opentelemetry/api';
