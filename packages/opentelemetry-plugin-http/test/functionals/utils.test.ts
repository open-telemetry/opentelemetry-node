/*!
 * Copyright 2019, OpenTelemetry Authors
 *
 * Licensed under the Apache License, Version 2.0 (the "License");
 * you may not use this file except in compliance with the License.
 * You may obtain a copy of the License at
 *
 *      https://www.apache.org/licenses/LICENSE-2.0
 *
 * Unless required by applicable law or agreed to in writing, software
 * distributed under the License is distributed on an "AS IS" BASIS,
 * WITHOUT WARRANTIES OR CONDITIONS OF ANY KIND, either express or implied.
 * See the License for the specific language governing permissions and
 * limitations under the License.
 */

import { CanonicalCode, SpanKind } from '@opentelemetry/api';
import { NoopLogger } from '@opentelemetry/core';
import { BasicTracerProvider, Span } from '@opentelemetry/tracing';
<<<<<<< HEAD
import { CanonicalCode, SpanKind, TraceFlags } from '@opentelemetry/api';
=======
>>>>>>> 5a5b6b8f
import * as assert from 'assert';
import * as http from 'http';
import * as sinon from 'sinon';
import * as url from 'url';
import { AttributeNames } from '../../src';
import { IgnoreMatcher } from '../../src/types';
import * as utils from '../../src/utils';

describe('Utility', () => {
  describe('parseResponseStatus()', () => {
    it('should return UNKNOWN code by default', () => {
      const status = utils.parseResponseStatus(
        (undefined as unknown) as number
      );
      assert.deepStrictEqual(status, { code: CanonicalCode.UNKNOWN });
    });

    it('should return OK for Success HTTP status code', () => {
      for (let index = 100; index < 400; index++) {
        const status = utils.parseResponseStatus(index);
        assert.deepStrictEqual(status, { code: CanonicalCode.OK });
      }
    });

    it('should not return OK for Bad HTTP status code', () => {
      for (let index = 400; index <= 600; index++) {
        const status = utils.parseResponseStatus(index);
        assert.notStrictEqual(status.code, CanonicalCode.OK);
      }
    });
    it('should handle special HTTP status codes', () => {
      for (const key in utils.HTTP_STATUS_SPECIAL_CASES) {
        const status = utils.parseResponseStatus(key as any);
        const canonicalCode = utils.HTTP_STATUS_SPECIAL_CASES[key];
        assert.deepStrictEqual(status.code, canonicalCode);
      }
    });
  });
  describe('hasExpectHeader()', () => {
    it('should throw if no option', () => {
      try {
        utils.hasExpectHeader('' as http.RequestOptions);
        assert.fail();
      } catch (ignore) {}
    });

    it('should not throw if no headers', () => {
      const result = utils.hasExpectHeader({} as http.RequestOptions);
      assert.strictEqual(result, false);
    });

    it('should return true on Expect (no case sensitive)', () => {
      for (const headers of [{ Expect: 1 }, { expect: 1 }, { ExPect: 1 }]) {
        const result = utils.hasExpectHeader({
          headers,
        } as http.RequestOptions);
        assert.strictEqual(result, true);
      }
    });
  });

  describe('getRequestInfo()', () => {
    it('should get options object', () => {
      const webUrl = 'http://u:p@google.fr/aPath?qu=ry';
      const urlParsed = url.parse(webUrl);
      const urlParsedWithoutPathname = {
        ...urlParsed,
        pathname: undefined,
      };
      const whatWgUrl = new url.URL(webUrl);
      for (const param of [
        webUrl,
        urlParsed,
        urlParsedWithoutPathname,
        whatWgUrl,
      ]) {
        const result = utils.getRequestInfo(param);
        assert.strictEqual(result.optionsParsed.hostname, 'google.fr');
        assert.strictEqual(result.optionsParsed.protocol, 'http:');
        assert.strictEqual(result.optionsParsed.path, '/aPath?qu=ry');
        assert.strictEqual(result.pathname, '/aPath');
        assert.strictEqual(result.origin, 'http://google.fr');
      }
    });
  });

  describe('satisfiesPattern()', () => {
    it('string pattern', () => {
      const answer1 = utils.satisfiesPattern('/test/1', '/test/1');
      assert.strictEqual(answer1, true);
      const answer2 = utils.satisfiesPattern('/test/1', '/test/11');
      assert.strictEqual(answer2, false);
    });

    it('regex pattern', () => {
      const answer1 = utils.satisfiesPattern('/TeSt/1', /\/test/i);
      assert.strictEqual(answer1, true);
      const answer2 = utils.satisfiesPattern('/2/tEst/1', /\/test/);
      assert.strictEqual(answer2, false);
    });

    it('should throw if type is unknown', () => {
      try {
        utils.satisfiesPattern('/TeSt/1', (true as unknown) as IgnoreMatcher);
        assert.fail();
      } catch (error) {
        assert.strictEqual(error instanceof TypeError, true);
      }
    });

    it('function pattern', () => {
      const answer1 = utils.satisfiesPattern(
        '/test/home',
        (url: string) => url === '/test/home'
      );
      assert.strictEqual(answer1, true);
      const answer2 = utils.satisfiesPattern(
        '/test/home',
        (url: string) => url !== '/test/home'
      );
      assert.strictEqual(answer2, false);
    });
  });

  describe('isIgnored()', () => {
    let satisfiesPatternStub: sinon.SinonSpy<[string, IgnoreMatcher], boolean>;
    beforeEach(() => {
      satisfiesPatternStub = sinon.spy(utils, 'satisfiesPattern');
    });

    afterEach(() => {
      satisfiesPatternStub.restore();
    });

    it('should call isSatisfyPattern, n match', () => {
      const answer1 = utils.isIgnored('/test/1', ['/test/11']);
      assert.strictEqual(answer1, false);
      assert.strictEqual(
        (utils.satisfiesPattern as sinon.SinonSpy).callCount,
        1
      );
    });

    it('should call isSatisfyPattern, match for function', () => {
      satisfiesPatternStub.restore();
      const answer1 = utils.isIgnored('/test/1', [
        url => url.endsWith('/test/1'),
      ]);
      assert.strictEqual(answer1, true);
    });

    it('should not re-throw when function throws an exception', () => {
      satisfiesPatternStub.restore();
      const log = new NoopLogger();
      const onException = (e: Error) => {
        log.error('error', e);
      };
      for (const callback of [undefined, onException]) {
        assert.doesNotThrow(() =>
          utils.isIgnored(
            '/test/1',
            [
              url => {
                throw new Error('test');
              },
            ],
            callback
          )
        );
      }
    });

    it('should call onException when function throws an exception', () => {
      satisfiesPatternStub.restore();
      const onException = sinon.spy();
      assert.doesNotThrow(() =>
        utils.isIgnored(
          '/test/1',
          [
            url => {
              throw new Error('test');
            },
          ],
          onException
        )
      );
      assert.strictEqual((onException as sinon.SinonSpy).callCount, 1);
    });

    it('should not call isSatisfyPattern', () => {
      utils.isIgnored('/test/1', []);
      assert.strictEqual(
        (utils.satisfiesPattern as sinon.SinonSpy).callCount,
        0
      );
    });

    it('should return false on empty list', () => {
      const answer1 = utils.isIgnored('/test/1', []);
      assert.strictEqual(answer1, false);
    });

    it('should not throw and return false when list is undefined', () => {
      const answer2 = utils.isIgnored('/test/1', undefined);
      assert.strictEqual(answer2, false);
    });
  });

  describe('getAbsoluteUrl()', () => {
    it('should return absolute url with localhost', () => {
      const path = '/test/1';
      const result = utils.getAbsoluteUrl(url.parse(path), {});
      assert.strictEqual(result, `http://localhost${path}`);
    });
    it('should return absolute url', () => {
      const absUrl = 'http://www.google/test/1?query=1';
      const result = utils.getAbsoluteUrl(url.parse(absUrl), {});
      assert.strictEqual(result, absUrl);
    });
    it('should return default url', () => {
      const result = utils.getAbsoluteUrl(null, {});
      assert.strictEqual(result, 'http://localhost/');
    });
    it("{ path: '/helloworld', port: 8080 } should return http://localhost:8080/helloworld", () => {
      const result = utils.getAbsoluteUrl(
        { path: '/helloworld', port: 8080 },
        {}
      );
      assert.strictEqual(result, 'http://localhost:8080/helloworld');
    });
  });

  describe('setSpanWithError()', () => {
    it('should have error attributes', () => {
      const errorMessage = 'test error';
      for (const obj of [undefined, { statusCode: 400 }]) {
        const span = new Span(
          new BasicTracerProvider().getTracer('default'),
          'test',
          { spanId: '', traceId: '', traceFlags: TraceFlags.SAMPLED },
          SpanKind.INTERNAL
        );
        /* tslint:disable-next-line:no-any */
        utils.setSpanWithError(span, new Error(errorMessage), obj as any);
        const attributes = span.toReadableSpan().attributes;
        assert.strictEqual(
          attributes[AttributeNames.HTTP_ERROR_MESSAGE],
          errorMessage
        );
        assert.ok(attributes[AttributeNames.HTTP_ERROR_NAME]);
      }
    });
  });
  describe('isOpenTelemetryRequest()', () => {
    [
      {},
      { headers: {} },
      url.parse('http://url.com'),
      { headers: { [utils.OT_REQUEST_HEADER]: 0 } },
      { headers: { [utils.OT_REQUEST_HEADER]: false } },
    ].forEach(options => {
      it(`should return false with the following value: ${JSON.stringify(
        options
      )}`, () => {
        /* tslint:disable-next-line:no-any */
        assert.strictEqual(utils.isOpenTelemetryRequest(options as any), false);
      });
    });
    for (const options of [
      { headers: { [utils.OT_REQUEST_HEADER]: 1 } },
      { headers: { [utils.OT_REQUEST_HEADER]: true } },
    ]) {
      it(`should return true with the following value: ${JSON.stringify(
        options
      )}`, () => {
        /* tslint:disable-next-line:no-any */
        assert.strictEqual(utils.isOpenTelemetryRequest(options as any), true);
      });
    }
  });

  describe('isValidOptionsType()', () => {
    ['', false, true, 1, 0, []].forEach(options => {
      it(`should return false with the following value: ${JSON.stringify(
        options
      )}`, () => {
        assert.strictEqual(utils.isValidOptionsType(options), false);
      });
    });
    for (const options of ['url', url.parse('http://url.com'), {}]) {
      it(`should return true with the following value: ${JSON.stringify(
        options
      )}`, () => {
        assert.strictEqual(utils.isValidOptionsType(options), true);
      });
    }
  });

  describe('getIncomingRequestAttributesOnResponse()', () => {
    it('should correctly parse the middleware stack if present', () => {
      const request = {
        __ot_middlewares: ['/test', '/toto', '/'],
      };
      // @ts-ignore ignore error about invalid request types since we only want to
      // check the parsing of the `__ot_middlewares` property
      const attributes = utils.getIncomingRequestAttributesOnResponse(request, {
        socket: {},
      });
      assert.deepEqual(attributes[AttributeNames.HTTP_ROUTE], '/test/toto');
    });
    it('should succesfully process without middleware stack', () => {
      const request = {};
      // @ts-ignore ignore error about invalid request types since we only want to
      // check the parsing of the `__ot_middlewares` property
      const attributes = utils.getIncomingRequestAttributesOnResponse(request, {
        socket: {},
      });
      assert.deepEqual(attributes[AttributeNames.HTTP_ROUTE], undefined);
    });
  });
});<|MERGE_RESOLUTION|>--- conflicted
+++ resolved
@@ -14,13 +14,10 @@
  * limitations under the License.
  */
 
-import { CanonicalCode, SpanKind } from '@opentelemetry/api';
+import { CanonicalCode, SpanKind, TraceFlags } from '@opentelemetry/api';
 import { NoopLogger } from '@opentelemetry/core';
 import { BasicTracerProvider, Span } from '@opentelemetry/tracing';
-<<<<<<< HEAD
-import { CanonicalCode, SpanKind, TraceFlags } from '@opentelemetry/api';
-=======
->>>>>>> 5a5b6b8f
+import { CanonicalCode, SpanKind } from '@opentelemetry/api';
 import * as assert from 'assert';
 import * as http from 'http';
 import * as sinon from 'sinon';
