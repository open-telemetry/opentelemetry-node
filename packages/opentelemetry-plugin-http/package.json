{
  "name": "@opentelemetry/plugin-http",
  "version": "0.3.1",
  "description": "OpenTelemetry http automatic instrumentation package.",
  "main": "build/src/index.js",
  "types": "build/src/index.d.ts",
  "repository": "open-telemetry/opentelemetry-js",
  "scripts": {
    "test": "nyc ts-mocha -p tsconfig.json test/**/*.test.ts",
    "tdd": "yarn test -- --watch-extensions ts --watch",
    "clean": "rimraf build/*",
    "check": "gts check",
    "codecov": "nyc report --reporter=json && codecov -f coverage/*.json -p ../../",
    "precompile": "tsc --version",
<<<<<<< HEAD
    "version:update": "node scripts/version-update.js",
=======
    "version:update": "node ../../scripts/version-update.js",
>>>>>>> 6c98ab9f
    "compile": "npm run version:update && tsc -p .",
    "fix": "gts fix",
    "prepare": "npm run compile"
  },
  "keywords": [
    "opentelemetry",
    "http",
    "nodejs",
    "tracing",
    "profiling",
    "plugin"
  ],
  "author": "OpenTelemetry Authors",
  "license": "Apache-2.0",
  "engines": {
    "node": ">=8.0.0"
  },
  "files": [
    "build/src/**/*.js",
    "build/src/**/*.d.ts",
    "doc",
    "LICENSE",
    "README.md"
  ],
  "publishConfig": {
    "access": "public"
  },
  "devDependencies": {
    "@opentelemetry/node": "^0.3.1",
    "@opentelemetry/scope-base": "^0.3.1",
    "@opentelemetry/tracing": "^0.3.1",
    "@types/got": "^9.6.7",
    "@types/mocha": "^5.2.7",
    "@types/nock": "^11.1.0",
    "@types/node": "^12.12.9",
    "@types/request-promise-native": "^1.0.17",
    "@types/semver": "^6.0.2",
    "@types/shimmer": "^1.0.1",
    "@types/sinon": "^7.0.13",
    "@types/superagent": "^4.1.3",
    "axios": "^0.19.0",
    "codecov": "^3.6.1",
    "got": "^9.6.0",
    "gts": "^1.1.0",
    "mocha": "^6.2.1",
    "nock": "^11.3.5",
    "nyc": "^14.1.1",
    "request": "^2.88.0",
    "request-promise-native": "^1.0.7",
    "rimraf": "^3.0.0",
    "sinon": "^7.5.0",
    "superagent": "5.1.0",
    "ts-mocha": "^6.0.0",
    "ts-node": "^8.4.1",
    "tslint-consistent-codestyle": "^1.16.0",
    "tslint-microsoft-contrib": "^6.2.0",
    "typescript": "3.7.2"
  },
  "dependencies": {
    "@opentelemetry/core": "^0.3.1",
    "@opentelemetry/types": "^0.3.1",
    "semver": "^6.3.0",
    "shimmer": "^1.2.1"
  }
}<|MERGE_RESOLUTION|>--- conflicted
+++ resolved
@@ -12,11 +12,7 @@
     "check": "gts check",
     "codecov": "nyc report --reporter=json && codecov -f coverage/*.json -p ../../",
     "precompile": "tsc --version",
-<<<<<<< HEAD
-    "version:update": "node scripts/version-update.js",
-=======
     "version:update": "node ../../scripts/version-update.js",
->>>>>>> 6c98ab9f
     "compile": "npm run version:update && tsc -p .",
     "fix": "gts fix",
     "prepare": "npm run compile"
