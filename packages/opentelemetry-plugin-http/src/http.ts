/*!
 * Copyright 2019, OpenTelemetry Authors
 *
 * Licensed under the Apache License, Version 2.0 (the "License");
 * you may not use this file except in compliance with the License.
 * You may obtain a copy of the License at
 *
 *      https://www.apache.org/licenses/LICENSE-2.0
 *
 * Unless required by applicable law or agreed to in writing, software
 * distributed under the License is distributed on an "AS IS" BASIS,
 * WITHOUT WARRANTIES OR CONDITIONS OF ANY KIND, either express or implied.
 * See the License for the specific language governing permissions and
 * limitations under the License.
 */

import { BasePlugin, isValid, matchesAnyPattern } from '@opentelemetry/core';
import {
  Attributes,
  CanonicalCode,
  PluginOptions,
  Span,
  SpanKind,
  SpanOptions,
<<<<<<< HEAD
=======
  CanonicalCode,
>>>>>>> b158cbeb
  Status,
} from '@opentelemetry/types';
import {
  ClientRequest,
  IncomingMessage,
  request,
  RequestOptions,
  ServerResponse,
} from 'http';
import * as semver from 'semver';
import * as shimmer from 'shimmer';
import * as url from 'url';
import { AttributeNames } from './enums/AttributeNames';
import { Format } from './enums/Format';
import {
  Err,
  Func,
  Http,
  HttpRequestArgs,
  ParsedRequestOptions,
  ResponseEndArgs,
} from './types';
import * as utils from './utils';
import { Socket } from 'net';

/**
 * Http instrumentation plugin for Opentelemetry
 */
export class HttpPlugin extends BasePlugin<Http> {
  readonly component: string;
  protected _config!: PluginOptions;
  /** keep track on spans not ended */
  private readonly _spanNotEnded: WeakSet<Span>;

  constructor(readonly moduleName: string, readonly version: string) {
    super();
    // For now component is equal to moduleName but it can change in the future.
    this.component = this.moduleName;
    this._spanNotEnded = new WeakSet<Span>();
    this._config = {};
  }

  /** Patches HTTP incoming and outcoming request functions. */
  protected patch() {
    this._logger.debug(
      'applying patch to %s@%s',
      this.moduleName,
      this.version
    );

    shimmer.wrap(
      this._moduleExports,
      'request',
      this._getPatchOutgoingRequestFunction()
    );

    // In Node >=8, http.get calls a private request method, therefore we patch it
    // here too.
    if (semver.satisfies(this.version, '>=8.0.0')) {
      shimmer.wrap(
        this._moduleExports,
        'get',
        this._getPatchOutgoingGetFunction(request)
      );
    }

    if (
      this._moduleExports &&
      this._moduleExports.Server &&
      this._moduleExports.Server.prototype
    ) {
      shimmer.wrap(
        this._moduleExports.Server.prototype,
        'emit',
        this._getPatchIncomingRequestFunction()
      );
    } else {
      this._logger.error(
        'Could not apply patch to %s.emit. Interface is not as expected.',
        this.moduleName
      );
    }

    return this._moduleExports;
  }

  /** Unpatches all HTTP patched function. */
  protected unpatch(): void {
    shimmer.unwrap(this._moduleExports, 'request');
    if (semver.satisfies(this.version, '>=8.0.0')) {
      shimmer.unwrap(this._moduleExports, 'get');
    }
    if (
      this._moduleExports &&
      this._moduleExports.Server &&
      this._moduleExports.Server.prototype
    ) {
      shimmer.unwrap(this._moduleExports.Server.prototype, 'emit');
    }
  }

  /**
   * Creates spans for incoming requests, restoring spans' context if applied.
   */
  protected _getPatchIncomingRequestFunction() {
    return (original: (event: string, ...args: unknown[]) => boolean) => {
      return this._incomingRequestFunction(original);
    };
  }

  /**
   * Creates spans for outgoing requests, sending spans' context for distributed
   * tracing.
   */
  protected _getPatchOutgoingRequestFunction() {
    return (original: Func<ClientRequest>): Func<ClientRequest> => {
      return this._outgoingRequestFunction(original);
    };
  }

  protected _getPatchOutgoingGetFunction(
    clientRequest: (
      options: RequestOptions | string | URL,
      ...args: HttpRequestArgs
    ) => ClientRequest
  ) {
    return (original: Func<ClientRequest>): Func<ClientRequest> => {
      // Re-implement http.get. This needs to be done (instead of using
      // getPatchOutgoingRequestFunction to patch it) because we need to
      // set the trace context header before the returned ClientRequest is
      // ended. The Node.js docs state that the only differences between
      // request and get are that (1) get defaults to the HTTP GET method and
      // (2) the returned request object is ended immediately. The former is
      // already true (at least in supported Node versions up to v10), so we
      // simply follow the latter. Ref:
      // https://nodejs.org/dist/latest/docs/api/http.html#http_http_get_options_callback
      // https://github.com/googleapis/cloud-trace-nodejs/blob/master/src/plugins/plugin-http.ts#L198
      return function outgoingGetRequest<
        T extends RequestOptions | string | URL
      >(options: T, ...args: HttpRequestArgs): ClientRequest {
        const req = clientRequest(options, ...args);
        req.end();
        return req;
      };
    };
  }

  /**
   * Injects span's context to header for distributed tracing and finishes the
   * span when the response is finished.
   * @param request The original request object.
   * @param options The arguments to the original function.
   * @param span representing the current operation
   */
  private _getMakeRequestTraceFunction(
    request: ClientRequest,
    options: ParsedRequestOptions,
    span: Span
  ): Func<ClientRequest> {
    return (): ClientRequest => {
      this._logger.debug('makeRequestTrace by injecting context into header');

      const hostname =
        options.hostname ||
        options.host?.replace(/^(.*)(\:[0-9]{1,5})/, '$1') ||
        'localhost';
      const attributes = utils.getOutgoingRequestAttributes(options, {
        component: this.component,
        hostname,
      });
      span.setAttributes(attributes);

      request.on(
        'response',
        (response: IncomingMessage & { aborted?: boolean }) => {
          const attributes = utils.getOutgoingRequestAttributesOnResponse(
            response,
            { hostname }
          );
          span.setAttributes(attributes);

          this._tracer.bind(response);
          this._logger.debug('outgoingRequest on response()');
          response.on('end', () => {
            this._logger.debug('outgoingRequest on end()');
            let status: Status;

            if (response.aborted && !response.complete) {
              status = { code: CanonicalCode.ABORTED };
            } else {
              status = utils.parseResponseStatus(response.statusCode!);
            }

            span.setStatus(status);

            if (
              this._config.http &&
              this._config.http.applyCustomAttributesOnSpan
            ) {
              this._safeExecute(
                span,
                () =>
                  this._config.http!.applyCustomAttributesOnSpan!(
                    span,
                    request,
                    response
                  ),
                false
              );
            }

            this._closeHttpSpan(span);
          });
          response.on('error', (error: Err) => {
            utils.setSpanWithError(span, error, response);
            this._closeHttpSpan(span);
          });
        }
      );
      request.on('close', () => {
        if (!request.aborted) {
          this._closeHttpSpan(span);
        }
      });
      request.on('error', (error: Err) => {
        utils.setSpanWithError(span, error, request);
        this._closeHttpSpan(span);
      });

      this._logger.debug('makeRequestTrace return request');
      return request;
    };
  }

  private _incomingRequestFunction(
    original: (event: string, ...args: unknown[]) => boolean
  ) {
    const plugin = this;
    return function incomingRequest(
      this: {},
      event: string,
      ...args: unknown[]
    ): boolean {
      // Only traces request events
      if (event !== 'request') {
        return original.apply(this, [event, ...args]);
      }

      const request = args[0] as IncomingMessage;
      const response = args[1] as ServerResponse & { socket: Socket };
      const pathname = request.url
        ? url.parse(request.url).pathname || '/'
        : '/';
      const method = request.method || 'GET';

      plugin._logger.debug('%s plugin incomingRequest', plugin.moduleName);

      if (
        matchesAnyPattern(
          pathname,
          plugin._config.http && plugin._config.http.ignoreIncomingPaths
        )
      ) {
        return original.apply(this, [event, ...args]);
      }

      const propagation = plugin._tracer.getHttpTextFormat();
      const headers = request.headers;

      const spanOptions: SpanOptions = {
        kind: SpanKind.SERVER,
        attributes: utils.getIncomingRequestAttributes(request, {
          component: plugin.component,
          serverName: plugin._config.serverName,
        }),
      };

      const spanContext = propagation.extract(Format.HTTP, headers);
      if (spanContext && isValid(spanContext)) {
        spanOptions.parent = spanContext;
      }

      const span = plugin._startHttpSpan(`${method} ${pathname}`, spanOptions);

      return plugin._tracer.withSpan(span, () => {
        plugin._tracer.bind(request);
        plugin._tracer.bind(response);

        // Wraps end (inspired by:
        // https://github.com/GoogleCloudPlatform/cloud-trace-nodejs/blob/master/src/plugins/plugin-connect.ts#L75)
        const originalEnd = response.end;
        response.end = function(
          this: ServerResponse,
          ...args: ResponseEndArgs
        ) {
          response.end = originalEnd;
          // Cannot pass args of type ResponseEndArgs,
          // tslint complains "Expected 1-2 arguments, but got 1 or more.", it does not make sense to me
          const returned = plugin._safeExecute(
            span,
            // tslint:disable-next-line:no-any
            () => response.end.apply(this, arguments as any),
            true
          );

          const attributes = utils.getIncomingRequestAttributesOnResponse(
            response
          );

          span
            .setAttributes(attributes)
            .setStatus(utils.parseResponseStatus(response.statusCode));

          if (
            plugin._config.http &&
            plugin._config.http.applyCustomAttributesOnSpan
          ) {
            plugin._safeExecute(
              span,
              () =>
                plugin._config.http!.applyCustomAttributesOnSpan!(
                  span,
                  request,
                  response
                ),
              false
            );
          }

          plugin._closeHttpSpan(span);
          return returned;
        };

        return plugin._safeExecute(
          span,
          () => original.apply(this, [event, ...args]),
          true
        );
      });
    };
  }

  private _outgoingRequestFunction(
    original: Func<ClientRequest>
  ): Func<ClientRequest> {
    const plugin = this;
    return function outgoingRequest(
      this: {},
      options: url.URL | RequestOptions | string,
      ...args: unknown[]
    ): ClientRequest {
      if (!utils.isValidOptionsType(options)) {
        return original.apply(this, [options, ...args]);
      }

      const extraOptions =
        typeof args[0] === 'object' &&
        (typeof options === 'string' || options instanceof url.URL)
          ? (args.shift() as RequestOptions)
          : undefined;
      const { origin, pathname, method, optionsParsed } = utils.getRequestInfo(
        options,
        extraOptions
      );

      options = optionsParsed;

      if (
        utils.isOpenTelemetryRequest(options) ||
        matchesAnyPattern(
          origin + pathname,
          plugin._config.http && plugin._config.http.ignoreOutgoingUrls
        )
      ) {
        return original.apply(this, [options, ...args]);
      }

      const currentSpan = plugin._tracer.getCurrentSpan();
      const operationName = `${method} ${pathname}`;
      const spanOptions: SpanOptions = {
        kind: SpanKind.CLIENT,
        parent: currentSpan ? currentSpan : undefined,
      };

      const span = plugin._startHttpSpan(operationName, spanOptions);
      plugin._tracer
        .getHttpTextFormat()
        .inject(span.context(), Format.HTTP, options.headers);

      const request: ClientRequest = plugin._safeExecute(
        span,
        () => original.apply(this, [options, ...args]),
        true
      );

      plugin._logger.debug('%s plugin outgoingRequest', plugin.moduleName);
      plugin._tracer.bind(request);

      // Checks if this outgoing request is part of an operation by checking
      // if there is a current span, if so, we create a child span. In
      // case there is no active span, this means that the outgoing request is
      // the first operation, therefore we create a span and call withSpan method.
      if (!currentSpan) {
        plugin._logger.debug('outgoingRequest starting a span without context');
        return plugin._tracer.withSpan(
          span,
          plugin._getMakeRequestTraceFunction(request, options, span)
        );
      } else {
        plugin._logger.debug('outgoingRequest starting a child span');
        return plugin._getMakeRequestTraceFunction(request, options, span)();
      }
    };
  }

  private _startHttpSpan(name: string, options: SpanOptions) {
    const span = this._tracer
      .startSpan(name, options)
      .setAttribute(AttributeNames.COMPONENT, this.component);
    this._spanNotEnded.add(span);
    return span;
  }

  private _closeHttpSpan(span: Span) {
    if (!this._spanNotEnded.has(span)) {
      return;
    }

    span.end();
    this._spanNotEnded.delete(span);
  }

  private _safeExecute<
    T extends (...args: unknown[]) => ReturnType<T>,
    K extends boolean
  >(
    span: Span,
    execute: T,
    rethrow: K
  ): K extends true ? ReturnType<T> : ReturnType<T> | void;
  private _safeExecute<T extends (...args: unknown[]) => ReturnType<T>>(
    span: Span,
    execute: T,
    rethrow: boolean
  ): ReturnType<T> | void {
    try {
      return execute();
    } catch (error) {
      if (rethrow) {
        utils.setSpanWithError(span, error);
        this._closeHttpSpan(span);
        throw error;
      }
      this._logger.error('caught error ', error);
    }
  }
}

export const plugin = new HttpPlugin('http', process.versions.node);<|MERGE_RESOLUTION|>--- conflicted
+++ resolved
@@ -16,16 +16,11 @@
 
 import { BasePlugin, isValid, matchesAnyPattern } from '@opentelemetry/core';
 import {
-  Attributes,
   CanonicalCode,
   PluginOptions,
   Span,
   SpanKind,
   SpanOptions,
-<<<<<<< HEAD
-=======
-  CanonicalCode,
->>>>>>> b158cbeb
   Status,
 } from '@opentelemetry/types';
 import {
@@ -299,7 +294,7 @@
         kind: SpanKind.SERVER,
         attributes: utils.getIncomingRequestAttributes(request, {
           component: plugin.component,
-          serverName: plugin._config.serverName,
+          serverName: plugin._config.http && plugin._config.http.serverName,
         }),
       };
 
@@ -317,7 +312,7 @@
         // Wraps end (inspired by:
         // https://github.com/GoogleCloudPlatform/cloud-trace-nodejs/blob/master/src/plugins/plugin-connect.ts#L75)
         const originalEnd = response.end;
-        response.end = function(
+        response.end = function (
           this: ServerResponse,
           ...args: ResponseEndArgs
         ) {
@@ -383,7 +378,7 @@
 
       const extraOptions =
         typeof args[0] === 'object' &&
-        (typeof options === 'string' || options instanceof url.URL)
+          (typeof options === 'string' || options instanceof url.URL)
           ? (args.shift() as RequestOptions)
           : undefined;
       const { origin, pathname, method, optionsParsed } = utils.getRequestInfo(
