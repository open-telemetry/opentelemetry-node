--- conflicted
+++ resolved
@@ -203,12 +203,8 @@
   /**
    * Binds a the certain context or the active one to the target function and then returns the target
    * @param context A context (span) to be bind to target
-<<<<<<< HEAD
-   * @param target
-=======
    * @param target a function or event emitter. When target or one of its callbacks is called,
    *  the provided context will be used as the active context for the duration of the call.
->>>>>>> 77502820
    */
   bind<T>(context: Context, target: T | TargetWithEvents): T {
     // if no specific context to propagate is given, we use the current one
