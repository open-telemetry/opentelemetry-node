/*!
 * Copyright 2019, OpenTelemetry Authors
 *
 * Licensed under the Apache License, Version 2.0 (the "License");
 * you may not use this file except in compliance with the License.
 * You may obtain a copy of the License at
 *
 *      https://www.apache.org/licenses/LICENSE-2.0
 *
 * Unless required by applicable law or agreed to in writing, software
 * distributed under the License is distributed on an "AS IS" BASIS,
 * WITHOUT WARRANTIES OR CONDITIONS OF ANY KIND, either express or implied.
 * See the License for the specific language governing permissions and
 * limitations under the License.
 */

import { NoopLogger } from '@opentelemetry/core';
import { NodeTracer } from '@opentelemetry/node';
import {
  AttributeNames,
  Http,
  OT_REQUEST_HEADER,
} from '@opentelemetry/plugin-http';
import {
  InMemorySpanExporter,
  SimpleSpanProcessor,
} from '@opentelemetry/tracing';
import {
  CanonicalCode,
  PluginOptions,
  Span as ISpan,
  SpanKind,
} from '@opentelemetry/types';
import * as assert from 'assert';
import * as fs from 'fs';
import * as http from 'http';
import * as https from 'https';
import * as nock from 'nock';
import * as path from 'path';
import { HttpsPlugin, plugin } from '../../src/https';
import { assertSpan } from '../utils/assertSpan';
import { DummyPropagation } from '../utils/DummyPropagation';
import { httpsRequest } from '../utils/httpsRequest';

const applyCustomAttributesOnSpanErrorMessage =
  'bad applyCustomAttributesOnSpan function';

let server: https.Server;
const serverPort = 32345;
const protocol = 'https';
const hostname = 'localhost';
const serverName = 'my.server.name';
const pathname = '/test';
const memoryExporter = new InMemorySpanExporter();
const httpTextFormat = new DummyPropagation();
const logger = new NoopLogger();
const tracer = new NodeTracer({
  logger,
  httpTextFormat,
});
tracer.addSpanProcessor(new SimpleSpanProcessor(memoryExporter));

function doNock(
  hostname: string,
  path: string,
  httpCode: number,
  respBody: string,
  times?: number
) {
  const i = times || 1;
  nock(`${protocol}://${hostname}`)
    .get(path)
    .times(i)
    .reply(httpCode, respBody);
}

export const customAttributeFunction = (span: ISpan): void => {
  span.setAttribute('span kind', SpanKind.CLIENT);
};

describe('HttpsPlugin', () => {
  it('should return a plugin', () => {
    assert.ok(plugin instanceof HttpsPlugin);
  });

  it('should match version', () => {
    assert.strictEqual(process.versions.node, plugin.version);
  });

  it(`moduleName should be ${protocol}`, () => {
    assert.strictEqual(protocol, plugin.moduleName);
  });

  describe('enable()', () => {
    describe('with bad plugin options', () => {
      let pluginWithBadOptions: HttpsPlugin;
      beforeEach(() => {
        memoryExporter.reset();
      });

      before(() => {
        const config: PluginOptions = {
          http: {
            ignoreIncomingPaths: [
              (url: string) => {
                throw new Error('bad ignoreIncomingPaths function');
              },
            ],
            ignoreOutgoingUrls: [
              (url: string) => {
                throw new Error('bad ignoreOutgoingUrls function');
              },
            ],
            applyCustomAttributesOnSpan: () => {
              throw new Error(applyCustomAttributesOnSpanErrorMessage);
            },
          },
        };
        pluginWithBadOptions = new HttpsPlugin(process.versions.node);
        pluginWithBadOptions.enable(
          (https as unknown) as Http,
          tracer,
          tracer.logger,
          config
        );
        server = https.createServer(
          {
            key: fs.readFileSync('test/fixtures/server-key.pem'),
            cert: fs.readFileSync('test/fixtures/server-cert.pem'),
          },
          (request, response) => {
            response.end('Test Server Response');
          }
        );

        server.listen(serverPort);
      });

      after(() => {
        server.close();
        pluginWithBadOptions.disable();
      });

      it('should generate valid spans (client side and server side)', async () => {
        const result = await httpsRequest.get(
          `${protocol}://${hostname}:${serverPort}${pathname}`
        );
        const spans = memoryExporter.getFinishedSpans();
        const [incomingSpan, outgoingSpan] = spans;
        const validations = {
          hostname,
          httpStatusCode: result.statusCode!,
          httpMethod: result.method!,
          pathname,
          resHeaders: result.resHeaders,
          reqHeaders: result.reqHeaders,
          component: plugin.component,
        };

        assert.strictEqual(spans.length, 2);
        assertSpan(incomingSpan, SpanKind.SERVER, validations);
        assertSpan(outgoingSpan, SpanKind.CLIENT, validations);
        assert.strictEqual(
          incomingSpan.attributes[AttributeNames.NET_HOST_PORT],
          serverPort
        );
        assert.strictEqual(
          outgoingSpan.attributes[AttributeNames.NET_PEER_PORT],
          serverPort
        );
      });

      it(`should not trace requests with '${OT_REQUEST_HEADER}' header`, async () => {
        const testPath = '/outgoing/do-not-trace';
        doNock(hostname, testPath, 200, 'Ok');

        const options = {
          host: hostname,
          path: testPath,
          headers: { [OT_REQUEST_HEADER]: 1 },
        };

        const result = await httpsRequest.get(options);
        const spans = memoryExporter.getFinishedSpans();
        assert.strictEqual(result.data, 'Ok');
        assert.strictEqual(spans.length, 0);
      });
    });
    describe('with good plugin options', () => {
      beforeEach(() => {
        memoryExporter.reset();
      });

      before(() => {
<<<<<<< HEAD
        const config: PluginOptions = {
          http: {
            ignoreIncomingPaths: [
              `/ignored/string`,
              /\/ignored\/regexp$/i,
              (url: string) => url.endsWith(`/ignored/function`),
            ],
            ignoreOutgoingUrls: [
              `${protocol}://${hostname}:${serverPort}/ignored/string`,
              /\/ignored\/regexp$/i,
              (url: string) => url.endsWith(`/ignored/function`),
            ],
            applyCustomAttributesOnSpan: customAttributeFunction,
          },
=======
        const config: HttpPluginConfig = {
          ignoreIncomingPaths: [
            `/ignored/string`,
            /\/ignored\/regexp$/i,
            (url: string) => url.endsWith(`/ignored/function`),
          ],
          ignoreOutgoingUrls: [
            `${protocol}://${hostname}:${serverPort}/ignored/string`,
            /\/ignored\/regexp$/i,
            (url: string) => url.endsWith(`/ignored/function`),
          ],
          applyCustomAttributesOnSpan: customAttributeFunction,
          serverName,
>>>>>>> b158cbeb
        };
        plugin.enable(
          (https as unknown) as Http,
          tracer,
          tracer.logger,
          config
        );
        server = https.createServer(
          {
            key: fs.readFileSync('test/fixtures/server-key.pem'),
            cert: fs.readFileSync('test/fixtures/server-cert.pem'),
          },
          (request, response) => {
            response.end('Test Server Response');
          }
        );

        server.listen(serverPort);
      });

      after(() => {
        server.close();
        plugin.disable();
      });

      it(`${protocol} module should be patched`, () => {
        assert.strictEqual(https.Server.prototype.emit.__wrapped, true);
      });

      it(`should not patch if it's not a ${protocol} module`, () => {
        const httpsNotPatched = new HttpsPlugin(process.versions.node).enable(
          {} as Http,
          tracer,
          tracer.logger,
          {}
        );
        assert.strictEqual(Object.keys(httpsNotPatched).length, 0);
      });

      it('should generate valid spans (client side and server side)', async () => {
        const result = await httpsRequest.get(
          `${protocol}://${hostname}:${serverPort}${pathname}`,
          {
            headers: {
              'x-forwarded-for': '<client>, <proxy1>, <proxy2>',
              'user-agent': 'chrome',
            },
          }
        );
        const spans = memoryExporter.getFinishedSpans();
        const [incomingSpan, outgoingSpan] = spans;
        const validations = {
          hostname,
          httpStatusCode: result.statusCode!,
          httpMethod: result.method!,
          pathname,
          resHeaders: result.resHeaders,
          reqHeaders: result.reqHeaders,
          component: plugin.component,
          serverName,
        };

        assert.strictEqual(spans.length, 2);
        assert.strictEqual(
          incomingSpan.attributes[AttributeNames.HTTP_CLIENT_IP],
          '<client>'
        );
        assert.strictEqual(
          incomingSpan.attributes[AttributeNames.NET_HOST_PORT],
          serverPort
        );
        assert.strictEqual(
          outgoingSpan.attributes[AttributeNames.NET_PEER_PORT],
          serverPort
        );

        [
          { span: incomingSpan, kind: SpanKind.SERVER },
          { span: outgoingSpan, kind: SpanKind.CLIENT },
        ].forEach(({ span, kind }) => {
          assert.strictEqual(
            span.attributes[AttributeNames.HTTP_FLAVOR],
            '1.1'
          );
          assert.strictEqual(
            span.attributes[AttributeNames.NET_TRANSPORT],
            AttributeNames.IP_TCP
          );
          assertSpan(span, kind, validations);
        });
      });

      it(`should not trace requests with '${OT_REQUEST_HEADER}' header`, async () => {
        const testPath = '/outgoing/do-not-trace';
        doNock(hostname, testPath, 200, 'Ok');

        const options = {
          host: hostname,
          path: testPath,
          headers: { [OT_REQUEST_HEADER]: 1 },
        };

        const result = await httpsRequest.get(options);
        const spans = memoryExporter.getFinishedSpans();
        assert.strictEqual(result.data, 'Ok');
        assert.strictEqual(spans.length, 0);
      });

      const httpErrorCodes = [400, 401, 403, 404, 429, 501, 503, 504, 500, 505];

      for (let i = 0; i < httpErrorCodes.length; i++) {
        it(`should test span for GET requests with http error ${httpErrorCodes[i]}`, async () => {
          const testPath = '/outgoing/rootSpan/1';

          doNock(
            hostname,
            testPath,
            httpErrorCodes[i],
            httpErrorCodes[i].toString()
          );

          const isReset = memoryExporter.getFinishedSpans().length === 0;
          assert.ok(isReset);

          const result = await httpsRequest.get(
            `${protocol}://${hostname}${testPath}`
          );
          const spans = memoryExporter.getFinishedSpans();
          const reqSpan = spans[0];

          assert.strictEqual(result.data, httpErrorCodes[i].toString());
          assert.strictEqual(spans.length, 1);

          const validations = {
            hostname,
            httpStatusCode: result.statusCode!,
            httpMethod: 'GET',
            pathname: testPath,
            resHeaders: result.resHeaders,
            reqHeaders: result.reqHeaders,
            component: plugin.component,
          };

          assertSpan(reqSpan, SpanKind.CLIENT, validations);
        });
      }

      it('should create a child span for GET requests', async () => {
        const testPath = '/outgoing/rootSpan/childs/1';
        doNock(hostname, testPath, 200, 'Ok');
        const name = 'TestRootSpan';
        const span = tracer.startSpan(name);
        return tracer.withSpan(span, async () => {
          const result = await httpsRequest.get(
            `${protocol}://${hostname}${testPath}`
          );
          span.end();
          const spans = memoryExporter.getFinishedSpans();
          const [reqSpan, localSpan] = spans;
          const validations = {
            hostname,
            httpStatusCode: result.statusCode!,
            httpMethod: 'GET',
            pathname: testPath,
            resHeaders: result.resHeaders,
            reqHeaders: result.reqHeaders,
            component: plugin.component,
          };

          assert.ok(localSpan.name.indexOf('TestRootSpan') >= 0);
          assert.strictEqual(spans.length, 2);
          assert.ok(reqSpan.name.indexOf(testPath) >= 0);
          assert.strictEqual(
            localSpan.spanContext.traceId,
            reqSpan.spanContext.traceId
          );
          assertSpan(reqSpan, SpanKind.CLIENT, validations);
          assert.notStrictEqual(
            localSpan.spanContext.spanId,
            reqSpan.spanContext.spanId
          );
        });
      });

      for (let i = 0; i < httpErrorCodes.length; i++) {
        it(`should test child spans for GET requests with http error ${httpErrorCodes[i]}`, async () => {
          const testPath = '/outgoing/rootSpan/childs/1';
          doNock(
            hostname,
            testPath,
            httpErrorCodes[i],
            httpErrorCodes[i].toString()
          );
          const name = 'TestRootSpan';
          const span = tracer.startSpan(name);
          return tracer.withSpan(span, async () => {
            const result = await httpsRequest.get(
              `${protocol}://${hostname}${testPath}`
            );
            span.end();
            const spans = memoryExporter.getFinishedSpans();
            const [reqSpan, localSpan] = spans;
            const validations = {
              hostname,
              httpStatusCode: result.statusCode!,
              httpMethod: 'GET',
              pathname: testPath,
              resHeaders: result.resHeaders,
              reqHeaders: result.reqHeaders,
              component: plugin.component,
            };

            assert.ok(localSpan.name.indexOf('TestRootSpan') >= 0);
            assert.strictEqual(spans.length, 2);
            assert.ok(reqSpan.name.indexOf(testPath) >= 0);
            assert.strictEqual(
              localSpan.spanContext.traceId,
              reqSpan.spanContext.traceId
            );
            assertSpan(reqSpan, SpanKind.CLIENT, validations);
            assert.notStrictEqual(
              localSpan.spanContext.spanId,
              reqSpan.spanContext.spanId
            );
          });
        });
      }

      it('should create multiple child spans for GET requests', async () => {
        const testPath = '/outgoing/rootSpan/childs';
        const num = 5;
        doNock(hostname, testPath, 200, 'Ok', num);
        const name = 'TestRootSpan';
        const span = tracer.startSpan(name);
        await tracer.withSpan(span, async () => {
          for (let i = 0; i < num; i++) {
            await httpsRequest.get(`${protocol}://${hostname}${testPath}`);
            const spans = memoryExporter.getFinishedSpans();
            assert.ok(spans[i].name.indexOf(testPath) >= 0);
            assert.strictEqual(
              span.context().traceId,
              spans[i].spanContext.traceId
            );
          }
          span.end();
          const spans = memoryExporter.getFinishedSpans();
          // 5 child spans ended + 1 span (root)
          assert.strictEqual(spans.length, 6);
        });
      });

      for (const ignored of ['string', 'function', 'regexp']) {
        it(`should not trace ignored requests (client and server side) with type ${ignored}`, async () => {
          const testPath = `/ignored/${ignored}`;

          await httpsRequest.get(
            `${protocol}://${hostname}:${serverPort}${testPath}`
          );
          const spans = memoryExporter.getFinishedSpans();
          assert.strictEqual(spans.length, 0);
        });
      }

      for (const arg of ['string', {}, new Date()]) {
        it(`should be tracable and not throw exception in ${protocol} plugin when passing the following argument ${JSON.stringify(
          arg
        )}`, async () => {
          try {
            await httpsRequest.get(arg);
          } catch (error) {
            // request has been made
            // nock throw
            assert.ok(error.message.startsWith('Nock: No match for request'));
          }
          const spans = memoryExporter.getFinishedSpans();
          assert.strictEqual(spans.length, 1);
        });
      }

      for (const arg of [true, 1, false, 0, '']) {
        it(`should not throw exception in https plugin when passing the following argument ${JSON.stringify(
          arg
        )}`, async () => {
          try {
            // @ts-ignore
            await httpsRequest.get(arg);
          } catch (error) {
            // request has been made
            // nock throw
            assert.ok(
              error.stack.indexOf(
                path.normalize('/node_modules/nock/lib/intercept.js')
              ) > 0
            );
          }
          const spans = memoryExporter.getFinishedSpans();
          // for this arg with don't provide trace. We pass arg to original method (https.get)
          assert.strictEqual(spans.length, 0);
        });
      }

      it('should have 1 ended span when request throw on bad "options" object', () => {
        try {
          https.request({ protocol: 'telnet' });
        } catch (error) {
          const spans = memoryExporter.getFinishedSpans();
          assert.strictEqual(spans.length, 1);
        }
      });

      it('should have 1 ended span when response.end throw an exception', async () => {
        const testPath = '/outgoing/rootSpan/childs/1';
        doNock(hostname, testPath, 400, 'Not Ok');

        const promiseRequest = new Promise((resolve, reject) => {
          const req = https.request(
            `${protocol}://${hostname}${testPath}`,
            (resp: http.IncomingMessage) => {
              let data = '';
              resp.on('data', chunk => {
                data += chunk;
              });
              resp.on('end', () => {
                reject(new Error(data));
              });
            }
          );
          return req.end();
        });

        try {
          await promiseRequest;
          assert.fail();
        } catch (error) {
          const spans = memoryExporter.getFinishedSpans();
          assert.strictEqual(spans.length, 1);
        }
      });

      it('should have 1 ended span when request throw on bad "options" object', () => {
        nock.cleanAll();
        nock.enableNetConnect();
        try {
          https.request({ protocol: 'telnet' });
          assert.fail();
        } catch (error) {
          const spans = memoryExporter.getFinishedSpans();
          assert.strictEqual(spans.length, 1);
        }
      });

      it('should have 1 ended span when response.end throw an exception', async () => {
        const testPath = '/outgoing/rootSpan/childs/1';
        doNock(hostname, testPath, 400, 'Not Ok');

        const promiseRequest = new Promise((resolve, reject) => {
          const req = https.request(
            `${protocol}://${hostname}${testPath}`,
            (resp: http.IncomingMessage) => {
              let data = '';
              resp.on('data', chunk => {
                data += chunk;
              });
              resp.on('end', () => {
                reject(new Error(data));
              });
            }
          );
          return req.end();
        });

        try {
          await promiseRequest;
          assert.fail();
        } catch (error) {
          const spans = memoryExporter.getFinishedSpans();
          assert.strictEqual(spans.length, 1);
        }
      });

      it('should have 1 ended span when request is aborted', async () => {
        nock(`${protocol}://my.server.com`)
          .get('/')
          .socketDelay(50)
          .reply(200, '<html></html>');

        const promiseRequest = new Promise((resolve, reject) => {
          const req = https.request(
            `${protocol}://my.server.com`,
            (resp: http.IncomingMessage) => {
              let data = '';
              resp.on('data', chunk => {
                data += chunk;
              });
              resp.on('end', () => {
                resolve(data);
              });
            }
          );
          req.setTimeout(10, () => {
            req.abort();
            reject('timeout');
          });
          return req.end();
        });

        try {
          await promiseRequest;
          assert.fail();
        } catch (error) {
          const spans = memoryExporter.getFinishedSpans();
          const [span] = spans;
          assert.strictEqual(spans.length, 1);
          assert.strictEqual(span.status.code, CanonicalCode.ABORTED);
          assert.ok(Object.keys(span.attributes).length >= 6);
        }
      });

      it('should have 1 ended span when request is aborted after receiving response', async () => {
        nock(`${protocol}://my.server.com`)
          .get('/')
          .delay({
            body: 50,
          })
          .replyWithFile(200, `${process.cwd()}/package.json`);

        const promiseRequest = new Promise((resolve, reject) => {
          const req = https.request(
            `${protocol}://my.server.com`,
            (resp: http.IncomingMessage) => {
              let data = '';
              resp.on('data', chunk => {
                req.abort();
                data += chunk;
              });
              resp.on('end', () => {
                resolve(data);
              });
            }
          );

          return req.end();
        });

        try {
          await promiseRequest;
          assert.fail();
        } catch (error) {
          const spans = memoryExporter.getFinishedSpans();
          const [span] = spans;
          assert.strictEqual(spans.length, 1);
          assert.strictEqual(span.status.code, CanonicalCode.ABORTED);
          assert.ok(Object.keys(span.attributes).length > 7);
        }
      });

      it("should have 1 ended span when response is listened by using req.on('response')", done => {
        const host = `${protocol}://${hostname}`;
        nock(host)
          .get('/')
          .reply(404);
        const req = https.request(`${host}/`);
        req.on('response', response => {
          response.on('data', () => {});
          response.on('end', () => {
            const spans = memoryExporter.getFinishedSpans();
            const [span] = spans;
            assert.strictEqual(spans.length, 1);
            assert.ok(Object.keys(span.attributes).length > 6);
            assert.strictEqual(
              span.attributes[AttributeNames.HTTP_STATUS_CODE],
              404
            );
            assert.strictEqual(span.status.code, CanonicalCode.NOT_FOUND);
            done();
          });
        });
        req.end();
      });
    });
  });
});<|MERGE_RESOLUTION|>--- conflicted
+++ resolved
@@ -192,7 +192,6 @@
       });
 
       before(() => {
-<<<<<<< HEAD
         const config: PluginOptions = {
           http: {
             ignoreIncomingPaths: [
@@ -206,22 +205,8 @@
               (url: string) => url.endsWith(`/ignored/function`),
             ],
             applyCustomAttributesOnSpan: customAttributeFunction,
+            serverName,
           },
-=======
-        const config: HttpPluginConfig = {
-          ignoreIncomingPaths: [
-            `/ignored/string`,
-            /\/ignored\/regexp$/i,
-            (url: string) => url.endsWith(`/ignored/function`),
-          ],
-          ignoreOutgoingUrls: [
-            `${protocol}://${hostname}:${serverPort}/ignored/string`,
-            /\/ignored\/regexp$/i,
-            (url: string) => url.endsWith(`/ignored/function`),
-          ],
-          applyCustomAttributesOnSpan: customAttributeFunction,
-          serverName,
->>>>>>> b158cbeb
         };
         plugin.enable(
           (https as unknown) as Http,
@@ -685,7 +670,7 @@
           .reply(404);
         const req = https.request(`${host}/`);
         req.on('response', response => {
-          response.on('data', () => {});
+          response.on('data', () => { });
           response.on('end', () => {
             const spans = memoryExporter.getFinishedSpans();
             const [span] = spans;
