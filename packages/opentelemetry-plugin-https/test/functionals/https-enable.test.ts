--- conflicted
+++ resolved
@@ -20,11 +20,8 @@
   propagation,
   Span as ISpan,
   SpanKind,
-<<<<<<< HEAD
   NoopLogger,
-=======
   setSpan,
->>>>>>> a2304c9a
 } from '@opentelemetry/api';
 import { NodeTracerProvider } from '@opentelemetry/node';
 import { Http, HttpPluginConfig } from '@opentelemetry/plugin-http';
