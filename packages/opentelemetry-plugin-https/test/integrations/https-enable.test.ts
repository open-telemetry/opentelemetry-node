/*!
 * Copyright 2019, OpenTelemetry Authors
 *
 * Licensed under the Apache License, Version 2.0 (the "License");
 * you may not use this file except in compliance with the License.
 * You may obtain a copy of the License at
 *
 *      https://www.apache.org/licenses/LICENSE-2.0
 *
 * Unless required by applicable law or agreed to in writing, software
 * distributed under the License is distributed on an "AS IS" BASIS,
 * WITHOUT WARRANTIES OR CONDITIONS OF ANY KIND, either express or implied.
 * See the License for the specific language governing permissions and
 * limitations under the License.
 */

import { NoopLogger } from '@opentelemetry/core';
<<<<<<< HEAD
import { NodeTracerRegistry } from '@opentelemetry/node';
=======
>>>>>>> 6e22fd51
import { HttpPluginConfig, Http } from '@opentelemetry/plugin-http';
import { SpanKind, Span } from '@opentelemetry/types';
import * as assert from 'assert';
import * as http from 'http';
import * as https from 'https';
import { plugin } from '../../src/https';
import { assertSpan } from '../utils/assertSpan';
import { DummyPropagation } from '../utils/DummyPropagation';
import { httpsRequest } from '../utils/httpsRequest';
import * as url from 'url';
import * as utils from '../utils/utils';
import { NodeTracer } from '@opentelemetry/node';
import {
  InMemorySpanExporter,
  SimpleSpanProcessor,
} from '@opentelemetry/tracing';

const protocol = 'https';
const serverPort = 42345;
const hostname = 'localhost';
const memoryExporter = new InMemorySpanExporter();

export const customAttributeFunction = (span: Span): void => {
  span.setAttribute('span kind', SpanKind.CLIENT);
};

describe('HttpsPlugin Integration tests', () => {
  describe('enable()', () => {
    before(function(done) {
      // mandatory
      if (process.env.CI) {
        done();
        return;
      }

      utils.checkInternet(isConnected => {
        if (!isConnected) {
          this.skip();
          // don't disturbe people
        }
        done();
      });
    });

    const httpTextFormat = new DummyPropagation();
    const logger = new NoopLogger();
    const registry = new NodeTracerRegistry({
      logger,
      httpTextFormat,
    });
    registry.addSpanProcessor(new SimpleSpanProcessor(memoryExporter));
    beforeEach(() => {
      memoryExporter.reset();
    });

    before(() => {
      const ignoreConfig = [
        `${protocol}://${hostname}:${serverPort}/ignored/string`,
        /\/ignored\/regexp$/i,
        (url: string) => url.endsWith(`/ignored/function`),
      ];
      const config: HttpPluginConfig = {
        ignoreIncomingPaths: ignoreConfig,
        ignoreOutgoingUrls: ignoreConfig,
        applyCustomAttributesOnSpan: customAttributeFunction,
      };
      try {
        plugin.disable();
      } catch (e) {}
      plugin.enable(
        (https as unknown) as Http,
        registry,
        registry.logger,
        config
      );
    });

    after(() => {
      plugin.disable();
    });

    it('should create a rootSpan for GET requests and add propagation headers', async () => {
      let spans = memoryExporter.getFinishedSpans();
      assert.strictEqual(spans.length, 0);

      const result = await httpsRequest.get(
        `${protocol}://google.fr/?query=test`
      );

      spans = memoryExporter.getFinishedSpans();
      const span = spans[0];
      const validations = {
        hostname: 'google.fr',
        httpStatusCode: result.statusCode!,
        httpMethod: 'GET',
        pathname: '/',
        path: '/?query=test',
        resHeaders: result.resHeaders,
        reqHeaders: result.reqHeaders,
        component: plugin.component,
      };

      assert.strictEqual(spans.length, 1);
      assert.ok(span.name.indexOf('GET /') >= 0);
      assertSpan(span, SpanKind.CLIENT, validations);
    });

    it('should create a rootSpan for GET requests and add propagation headers if URL is used', async () => {
      let spans = memoryExporter.getFinishedSpans();
      assert.strictEqual(spans.length, 0);

      const result = await httpsRequest.get(
        new url.URL(`${protocol}://google.fr/?query=test`)
      );

      spans = memoryExporter.getFinishedSpans();
      const span = spans[0];
      const validations = {
        hostname: 'google.fr',
        httpStatusCode: result.statusCode!,
        httpMethod: 'GET',
        pathname: '/',
        path: '/?query=test',
        resHeaders: result.resHeaders,
        reqHeaders: result.reqHeaders,
        component: plugin.component,
      };

      assert.strictEqual(spans.length, 1);
      assert.ok(span.name.indexOf('GET /') >= 0);
      assertSpan(span, SpanKind.CLIENT, validations);
    });

    it('should create a rootSpan for GET requests and add propagation headers if URL and options are used', async () => {
      let spans = memoryExporter.getFinishedSpans();
      assert.strictEqual(spans.length, 0);

      const result = await httpsRequest.get(
        new url.URL(`${protocol}://google.fr/?query=test`),
        { headers: { 'x-foo': 'foo' } }
      );

      spans = memoryExporter.getFinishedSpans();
      const span = spans[0];
      const validations = {
        hostname: 'google.fr',
        httpStatusCode: result.statusCode!,
        httpMethod: 'GET',
        pathname: '/',
        path: '/?query=test',
        resHeaders: result.resHeaders,
        reqHeaders: result.reqHeaders,
        component: plugin.component,
      };

      assert.strictEqual(spans.length, 1);
      assert.ok(span.name.indexOf('GET /') >= 0);
      assert.strictEqual(result.reqHeaders['x-foo'], 'foo');
      assertSpan(span, SpanKind.CLIENT, validations);
    });

    it('custom attributes should show up on client spans', async () => {
      const result = await httpsRequest.get(`${protocol}://google.fr/`);
      const spans = memoryExporter.getFinishedSpans();
      const span = spans[0];
      const validations = {
        hostname: 'google.fr',
        httpStatusCode: result.statusCode!,
        httpMethod: 'GET',
        pathname: '/',
        resHeaders: result.resHeaders,
        reqHeaders: result.reqHeaders,
        component: plugin.component,
      };

      assert.strictEqual(spans.length, 1);
      assert.ok(span.name.indexOf('GET /') >= 0);
      assert.strictEqual(span.attributes['span kind'], SpanKind.CLIENT);
      assertSpan(span, SpanKind.CLIENT, validations);
    });

    it('should create a span for GET requests and add propagation headers with Expect headers', async () => {
      let spans = memoryExporter.getFinishedSpans();
      assert.strictEqual(spans.length, 0);
      const options = Object.assign(
        { headers: { Expect: '100-continue' } },
        url.parse(`${protocol}://google.fr/`)
      );

      const result = await httpsRequest.get(options);
      spans = memoryExporter.getFinishedSpans();
      const span = spans[0];
      const validations = {
        hostname: 'google.fr',
        httpStatusCode: 301,
        httpMethod: 'GET',
        pathname: '/',
        resHeaders: result.resHeaders,
        reqHeaders: result.reqHeaders,
        component: plugin.component,
      };

      assert.strictEqual(spans.length, 1);
      assert.ok(span.name.indexOf('GET /') >= 0);

      try {
        assertSpan(span, SpanKind.CLIENT, validations);
      } catch (error) {
        // temporary redirect is also correct
        validations.httpStatusCode = 307;
        assertSpan(span, SpanKind.CLIENT, validations);
      }
    });
    for (const headers of [
      { Expect: '100-continue', 'user-agent': 'https-plugin-test' },
      { 'user-agent': 'https-plugin-test' },
    ]) {
      it(`should create a span for GET requests and add propagation when using the following signature: get(url, options, callback) and following headers: ${JSON.stringify(
        headers
      )}`, done => {
        let validations: {
          hostname: string;
          httpStatusCode: number;
          httpMethod: string;
          pathname: string;
          reqHeaders: http.OutgoingHttpHeaders;
          resHeaders: http.IncomingHttpHeaders;
        };
        let data = '';
        const spans = memoryExporter.getFinishedSpans();
        assert.strictEqual(spans.length, 0);
        const options = { headers };
        const req = https.get(
          `${protocol}://google.fr/`,
          options,
          (resp: http.IncomingMessage) => {
            const res = (resp as unknown) as http.IncomingMessage & {
              req: http.IncomingMessage;
            };

            resp.on('data', chunk => {
              data += chunk;
            });
            resp.on('end', () => {
              validations = {
                hostname: 'google.fr',
                httpStatusCode: 301,
                httpMethod: 'GET',
                pathname: '/',
                resHeaders: resp.headers,
                /* tslint:disable:no-any */
                reqHeaders: (res.req as any).getHeaders
                  ? (res.req as any).getHeaders()
                  : (res.req as any)._headers,
                /* tslint:enable:no-any */
              };
            });
          }
        );

        req.on('close', () => {
          const spans = memoryExporter.getFinishedSpans();
          assert.strictEqual(spans.length, 1);
          assert.ok(spans[0].name.indexOf('GET /') >= 0);
          assert.ok(data);
          assert.ok(validations.reqHeaders[DummyPropagation.TRACE_CONTEXT_KEY]);
          assert.ok(validations.reqHeaders[DummyPropagation.SPAN_CONTEXT_KEY]);
          done();
        });
      });
    }
  });
});<|MERGE_RESOLUTION|>--- conflicted
+++ resolved
@@ -14,29 +14,24 @@
  * limitations under the License.
  */
 
+import {
+  InMemorySpanExporter,
+  SimpleSpanProcessor,
+} from '@opentelemetry/tracing';
 import { NoopLogger } from '@opentelemetry/core';
-<<<<<<< HEAD
-import { NodeTracerRegistry } from '@opentelemetry/node';
-=======
->>>>>>> 6e22fd51
+import { NodeTracer } from '@opentelemetry/node';
 import { HttpPluginConfig, Http } from '@opentelemetry/plugin-http';
-import { SpanKind, Span } from '@opentelemetry/types';
+import { Span, SpanKind } from '@opentelemetry/types';
 import * as assert from 'assert';
 import * as http from 'http';
 import * as https from 'https';
+import * as url from 'url';
 import { plugin } from '../../src/https';
 import { assertSpan } from '../utils/assertSpan';
 import { DummyPropagation } from '../utils/DummyPropagation';
 import { httpsRequest } from '../utils/httpsRequest';
-import * as url from 'url';
 import * as utils from '../utils/utils';
-import { NodeTracer } from '@opentelemetry/node';
-import {
-  InMemorySpanExporter,
-  SimpleSpanProcessor,
-} from '@opentelemetry/tracing';
-
-const protocol = 'https';
+
 const serverPort = 42345;
 const hostname = 'localhost';
 const memoryExporter = new InMemorySpanExporter();
@@ -65,18 +60,18 @@
 
     const httpTextFormat = new DummyPropagation();
     const logger = new NoopLogger();
-    const registry = new NodeTracerRegistry({
+    const tracer = new NodeTracer({
       logger,
       httpTextFormat,
     });
-    registry.addSpanProcessor(new SimpleSpanProcessor(memoryExporter));
+    tracer.addSpanProcessor(new SimpleSpanProcessor(memoryExporter));
     beforeEach(() => {
       memoryExporter.reset();
     });
 
     before(() => {
       const ignoreConfig = [
-        `${protocol}://${hostname}:${serverPort}/ignored/string`,
+        `https://${hostname}:${serverPort}/ignored/string`,
         /\/ignored\/regexp$/i,
         (url: string) => url.endsWith(`/ignored/function`),
       ];
@@ -88,12 +83,7 @@
       try {
         plugin.disable();
       } catch (e) {}
-      plugin.enable(
-        (https as unknown) as Http,
-        registry,
-        registry.logger,
-        config
-      );
+      plugin.enable((https as unknown) as Http, tracer, tracer.logger, config);
     });
 
     after(() => {
@@ -104,9 +94,7 @@
       let spans = memoryExporter.getFinishedSpans();
       assert.strictEqual(spans.length, 0);
 
-      const result = await httpsRequest.get(
-        `${protocol}://google.fr/?query=test`
-      );
+      const result = await httpsRequest.get(`https://google.fr/?query=test`);
 
       spans = memoryExporter.getFinishedSpans();
       const span = spans[0];
@@ -126,62 +114,8 @@
       assertSpan(span, SpanKind.CLIENT, validations);
     });
 
-    it('should create a rootSpan for GET requests and add propagation headers if URL is used', async () => {
-      let spans = memoryExporter.getFinishedSpans();
-      assert.strictEqual(spans.length, 0);
-
-      const result = await httpsRequest.get(
-        new url.URL(`${protocol}://google.fr/?query=test`)
-      );
-
-      spans = memoryExporter.getFinishedSpans();
-      const span = spans[0];
-      const validations = {
-        hostname: 'google.fr',
-        httpStatusCode: result.statusCode!,
-        httpMethod: 'GET',
-        pathname: '/',
-        path: '/?query=test',
-        resHeaders: result.resHeaders,
-        reqHeaders: result.reqHeaders,
-        component: plugin.component,
-      };
-
-      assert.strictEqual(spans.length, 1);
-      assert.ok(span.name.indexOf('GET /') >= 0);
-      assertSpan(span, SpanKind.CLIENT, validations);
-    });
-
-    it('should create a rootSpan for GET requests and add propagation headers if URL and options are used', async () => {
-      let spans = memoryExporter.getFinishedSpans();
-      assert.strictEqual(spans.length, 0);
-
-      const result = await httpsRequest.get(
-        new url.URL(`${protocol}://google.fr/?query=test`),
-        { headers: { 'x-foo': 'foo' } }
-      );
-
-      spans = memoryExporter.getFinishedSpans();
-      const span = spans[0];
-      const validations = {
-        hostname: 'google.fr',
-        httpStatusCode: result.statusCode!,
-        httpMethod: 'GET',
-        pathname: '/',
-        path: '/?query=test',
-        resHeaders: result.resHeaders,
-        reqHeaders: result.reqHeaders,
-        component: plugin.component,
-      };
-
-      assert.strictEqual(spans.length, 1);
-      assert.ok(span.name.indexOf('GET /') >= 0);
-      assert.strictEqual(result.reqHeaders['x-foo'], 'foo');
-      assertSpan(span, SpanKind.CLIENT, validations);
-    });
-
     it('custom attributes should show up on client spans', async () => {
-      const result = await httpsRequest.get(`${protocol}://google.fr/`);
+      const result = await httpsRequest.get(`https://google.fr/`);
       const spans = memoryExporter.getFinishedSpans();
       const span = spans[0];
       const validations = {
@@ -205,7 +139,7 @@
       assert.strictEqual(spans.length, 0);
       const options = Object.assign(
         { headers: { Expect: '100-continue' } },
-        url.parse(`${protocol}://google.fr/`)
+        url.parse('https://google.fr/')
       );
 
       const result = await httpsRequest.get(options);
@@ -236,7 +170,7 @@
       { Expect: '100-continue', 'user-agent': 'https-plugin-test' },
       { 'user-agent': 'https-plugin-test' },
     ]) {
-      it(`should create a span for GET requests and add propagation when using the following signature: get(url, options, callback) and following headers: ${JSON.stringify(
+      it(`should create a span for GET requests and add propagation when using the following signature: https.get(url, options, callback) and following headers: ${JSON.stringify(
         headers
       )}`, done => {
         let validations: {
@@ -252,7 +186,7 @@
         assert.strictEqual(spans.length, 0);
         const options = { headers };
         const req = https.get(
-          `${protocol}://google.fr/`,
+          'https://google.fr/',
           options,
           (resp: http.IncomingMessage) => {
             const res = (resp as unknown) as http.IncomingMessage & {
@@ -278,7 +212,6 @@
             });
           }
         );
-
         req.on('close', () => {
           const spans = memoryExporter.getFinishedSpans();
           assert.strictEqual(spans.length, 1);
