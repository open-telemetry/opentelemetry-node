--- conflicted
+++ resolved
@@ -40,48 +40,20 @@
     "access": "public"
   },
   "devDependencies": {
-<<<<<<< HEAD
-    "@opentelemetry/context-async-hooks": "^0.14.0",
-    "@opentelemetry/context-base": "^0.14.0",
-    "@opentelemetry/node": "^0.14.0",
-    "@opentelemetry/tracing": "^0.14.0",
-    "axios": "0.21.0",
-    "codecov": "3.8.1",
-    "got": "9.6.0",
-=======
     "@opentelemetry/context-async-hooks": "^0.16.0",
     "@opentelemetry/context-base": "^0.16.0",
     "@opentelemetry/node": "^0.16.0",
     "@opentelemetry/tracing": "^0.16.0",
-    "@types/got": "9.6.11",
-    "@types/mocha": "8.2.0",
-    "@types/node": "14.14.20",
-    "@types/request-promise-native": "1.0.17",
-    "@types/semver": "7.3.4",
-    "@types/shimmer": "1.0.1",
-    "@types/sinon": "9.0.10",
-    "@types/superagent": "4.1.10",
     "axios": "0.21.1",
     "codecov": "3.8.1",
     "got": "9.6.0",
-    "gts": "3.1.0",
-    "mocha": "7.2.0",
->>>>>>> 70a128ff
     "nock": "12.0.3",
     "nyc": "15.1.0",
     "request": "2.88.2",
     "request-promise-native": "1.0.9",
     "rimraf": "3.0.2",
-<<<<<<< HEAD
-    "sinon": "9.2.2",
+    "sinon": "9.2.3",
     "superagent": "6.1.0"
-=======
-    "sinon": "9.2.3",
-    "superagent": "6.1.0",
-    "ts-mocha": "8.0.0",
-    "ts-node": "9.1.1",
-    "typescript": "4.1.3"
->>>>>>> 70a128ff
   },
   "dependencies": {
     "@opentelemetry/api": "^0.16.0",
