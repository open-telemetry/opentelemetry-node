{
  "name": "@opentelemetry/api-metrics",
  "version": "0.18.0",
  "description": "Public metrics API for OpenTelemetry",
  "main": "build/src/index.js",
  "types": "build/src/index.d.ts",
  "browser": {
    "./src/platform/index.ts": "./src/platform/browser/index.ts",
    "./build/src/platform/index.js": "./build/src/platform/browser/index.js"
  },
  "repository": "open-telemetry/opentelemetry-js",
  "scripts": {
    "compile": "tsc --build",
    "clean": "tsc --build --clean",
    "test": "nyc ts-mocha -p tsconfig.json test/**/*.test.ts",
    "test:browser": "nyc karma start --single-run",
    "codecov": "nyc report --reporter=json && codecov -f coverage/*.json -p ../../",
    "codecov:browser": "nyc report --reporter=json && codecov -f coverage/*.json -p ../../",
    "build": "npm run compile",
    "lint": "eslint . --ext .ts",
    "lint:fix": "eslint . --ext .ts --fix",
    "version": "node ../../scripts/version-update.js",
    "watch": "tsc --build --watch"
  },
  "keywords": [
    "opentelemetry",
    "nodejs",
    "browser",
    "profiling",
    "metrics",
    "stats",
    "monitoring"
  ],
  "author": "OpenTelemetry Authors",
  "license": "Apache-2.0",
  "engines": {
    "node": ">=8.0.0"
  },
  "files": [
    "build/src/**/*.js",
    "build/src/**/*.js.map",
    "build/src/**/*.d.ts",
    "doc",
    "LICENSE",
    "README.md"
  ],
  "publishConfig": {
    "access": "public"
  },
  "dependencies": {
<<<<<<< HEAD
    "@opentelemetry/api": "^1.0.0-rc.0"
=======
    "@opentelemetry/api": "^0.18.1"
>>>>>>> 24bcfe82
  },
  "devDependencies": {
    "@types/mocha": "8.2.2",
    "@types/node": "14.14.35",
    "@types/webpack-env": "1.16.0",
    "codecov": "3.8.1",
    "gts": "3.1.0",
    "istanbul-instrumenter-loader": "3.0.1",
    "karma": "5.2.3",
    "karma-chrome-launcher": "3.1.0",
    "karma-coverage-istanbul-reporter": "3.0.3",
    "karma-mocha": "2.0.1",
    "karma-spec-reporter": "0.0.32",
    "karma-webpack": "4.0.2",
    "mocha": "7.2.0",
    "nyc": "15.1.0",
    "ts-loader": "8.0.18",
    "ts-mocha": "8.0.0",
    "typescript": "4.2.3",
    "webpack": "4.46.0"
  }
}<|MERGE_RESOLUTION|>--- conflicted
+++ resolved
@@ -48,11 +48,7 @@
     "access": "public"
   },
   "dependencies": {
-<<<<<<< HEAD
     "@opentelemetry/api": "^1.0.0-rc.0"
-=======
-    "@opentelemetry/api": "^0.18.1"
->>>>>>> 24bcfe82
   },
   "devDependencies": {
     "@types/mocha": "8.2.2",
