--- conflicted
+++ resolved
@@ -73,16 +73,9 @@
     "webpack-merge": "^4.2.2"
   },
   "dependencies": {
-<<<<<<< HEAD
-    "@opentelemetry/core": "^0.3.2",
-    "@opentelemetry/scope-base": "^0.3.2",
-    "@opentelemetry/tracing": "^0.3.2",
-    "@opentelemetry/api": "^0.3.2"
-=======
     "@opentelemetry/core": "^0.3.3",
     "@opentelemetry/scope-base": "^0.3.3",
     "@opentelemetry/tracing": "^0.3.3",
-    "@opentelemetry/types": "^0.3.3"
->>>>>>> cb677c05
+    "@opentelemetry/api": "^0.3.3"
   }
 }