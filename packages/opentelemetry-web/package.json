--- conflicted
+++ resolved
@@ -43,12 +43,8 @@
   },
   "devDependencies": {
     "@babel/core": "^7.6.0",
-<<<<<<< HEAD
-    "@opentelemetry/scope-zone": "^0.3.2",
+    "@opentelemetry/scope-zone": "^0.3.3",
     "@types/jquery": "^3.3.31",
-=======
-    "@opentelemetry/scope-zone": "^0.3.3",
->>>>>>> de4c19ee
     "@types/mocha": "^5.2.5",
     "@types/node": "^12.6.8",
     "@types/sinon": "^7.0.13",
