{
  "name": "@opentelemetry/web",
  "version": "0.18.2",
  "description": "OpenTelemetry Web Tracer",
  "main": "build/src/index.js",
  "types": "build/src/index.d.ts",
  "repository": "open-telemetry/opentelemetry-js",
  "scripts": {
    "compile": "tsc --build",
    "clean": "tsc --build --clean",
    "lint": "eslint . --ext .ts",
    "lint:fix": "eslint . --ext .ts --fix",
    "codecov:browser": "nyc report --reporter=json && codecov -f coverage/*.json -p ../../",
    "version": "node ../../scripts/version-update.js",
    "tdd": "karma start",
    "test:browser": "nyc karma start --single-run",
    "watch": "tsc --build --watch"
  },
  "keywords": [
    "opentelemetry",
    "web",
    "tracing",
    "profiling",
    "metrics",
    "stats"
  ],
  "author": "OpenTelemetry Authors",
  "license": "Apache-2.0",
  "engines": {
    "node": ">=8.0.0"
  },
  "files": [
    "build/src/**/*.js",
    "build/src/**/*.js.map",
    "build/src/**/*.d.ts",
    "doc",
    "LICENSE",
    "README.md"
  ],
  "publishConfig": {
    "access": "public"
  },
  "devDependencies": {
    "@babel/core": "7.13.14",
<<<<<<< HEAD
    "@opentelemetry/context-zone": "0.18.2",
=======
    "@opentelemetry/api": "^1.0.0-rc.0",
    "@opentelemetry/context-zone": "^0.18.2",
>>>>>>> 3d4d8b53
    "@opentelemetry/propagator-b3": "^0.18.2",
    "@opentelemetry/resources": "0.18.2",
    "@types/jquery": "3.5.5",
    "@types/mocha": "8.2.2",
    "@types/node": "14.14.37",
    "@types/sinon": "9.0.11",
    "@types/webpack-env": "1.16.0",
    "babel-loader": "8.2.2",
    "codecov": "3.8.1",
    "gts": "3.1.0",
    "istanbul-instrumenter-loader": "3.0.1",
    "karma": "5.2.3",
    "karma-chrome-launcher": "3.1.0",
    "karma-coverage-istanbul-reporter": "3.0.3",
    "karma-jquery": "0.2.4",
    "karma-mocha": "2.0.1",
    "karma-spec-reporter": "0.0.32",
    "karma-webpack": "4.0.2",
    "mocha": "7.2.0",
    "nyc": "15.1.0",
    "rimraf": "3.0.2",
    "sinon": "9.2.4",
    "ts-loader": "8.1.0",
    "ts-mocha": "8.0.0",
    "ts-node": "9.1.1",
    "typescript": "4.2.3",
    "webpack": "4.46.0",
    "webpack-cli": "4.6.0",
    "webpack-merge": "5.7.3"
  },
  "peerDependencies": {
    "@opentelemetry/api": "^1.0.0-rc.0"
  },
  "dependencies": {
<<<<<<< HEAD
    "@opentelemetry/api": "^1.0.0-rc.0",
    "@opentelemetry/core": "0.18.2",
    "@opentelemetry/semantic-conventions": "0.18.2",
    "@opentelemetry/tracing": "0.18.2"
=======
    "@opentelemetry/core": "^0.18.2",
    "@opentelemetry/semantic-conventions": "^0.18.2",
    "@opentelemetry/tracing": "^0.18.2"
>>>>>>> 3d4d8b53
  }
}<|MERGE_RESOLUTION|>--- conflicted
+++ resolved
@@ -42,13 +42,9 @@
   },
   "devDependencies": {
     "@babel/core": "7.13.14",
-<<<<<<< HEAD
+    "@opentelemetry/api": "^1.0.0-rc.0",
     "@opentelemetry/context-zone": "0.18.2",
-=======
-    "@opentelemetry/api": "^1.0.0-rc.0",
-    "@opentelemetry/context-zone": "^0.18.2",
->>>>>>> 3d4d8b53
-    "@opentelemetry/propagator-b3": "^0.18.2",
+    "@opentelemetry/propagator-b3": "0.18.2",
     "@opentelemetry/resources": "0.18.2",
     "@types/jquery": "3.5.5",
     "@types/mocha": "8.2.2",
@@ -82,15 +78,8 @@
     "@opentelemetry/api": "^1.0.0-rc.0"
   },
   "dependencies": {
-<<<<<<< HEAD
-    "@opentelemetry/api": "^1.0.0-rc.0",
     "@opentelemetry/core": "0.18.2",
     "@opentelemetry/semantic-conventions": "0.18.2",
     "@opentelemetry/tracing": "0.18.2"
-=======
-    "@opentelemetry/core": "^0.18.2",
-    "@opentelemetry/semantic-conventions": "^0.18.2",
-    "@opentelemetry/tracing": "^0.18.2"
->>>>>>> 3d4d8b53
   }
 }