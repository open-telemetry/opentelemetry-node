{
  "name": "@opentelemetry/plugin-pg",
  "version": "0.3.1",
  "description": "OpenTelemetry postgres automatic instrumentation package.",
  "main": "build/src/index.js",
  "types": "build/src/index.d.ts",
  "repository": "open-telemetry/opentelemetry-js",
  "scripts": {
    "test": "nyc ts-mocha -p tsconfig.json 'test/**/*.test.ts'",
    "test:debug": "ts-mocha --inspect-brk --no-timeouts -p tsconfig.json 'test/**/*.test.ts'",
    "test:local": "cross-env RUN_POSTGRES_TESTS_LOCAL=true yarn test",
    "tdd": "yarn test -- --watch-extensions ts --watch",
    "clean": "rimraf build/*",
    "codecov": "nyc report --reporter=json && codecov -f coverage/*.json -p ../../../",
    "check": "gts check",
    "precompile": "tsc --version",
    "compile": "tsc -p .",
    "fix": "gts fix",
    "prepare": "npm run compile"
  },
  "keywords": [
    "opentelemetry",
    "postgres",
    "pg",
    "postgresql",
    "nodejs",
    "tracing",
    "profiling",
    "plugin"
  ],
  "author": "OpenTelemetry Authors",
  "license": "Apache-2.0",
  "engines": {
    "node": ">=8.0.0"
  },
  "files": [
    "build/src/**/*.js",
    "build/src/**/*.d.ts",
    "doc",
    "LICENSE",
    "README.md"
  ],
  "publishConfig": {
    "access": "public"
  },
  "devDependencies": {
<<<<<<< HEAD
    "@opentelemetry/test-utils": "^0.3.1",
=======
    "@opentelemetry/node": "^0.3.1",
    "@opentelemetry/tracing": "^0.3.1",
>>>>>>> 1a2d926e
    "@types/mocha": "^5.2.7",
    "@types/node": "^12.6.9",
    "@types/pg": "^7.11.2",
    "@types/shimmer": "^1.0.1",
    "codecov": "^3.6.1",
    "gts": "^1.1.0",
    "mocha": "^6.2.0",
    "nyc": "^14.1.1",
    "pg": "^7.12.1",
    "rimraf": "^3.0.0",
    "ts-mocha": "^6.0.0",
    "ts-node": "^8.3.0",
    "tslint-consistent-codestyle": "^1.15.1",
    "tslint-microsoft-contrib": "^6.2.0",
    "typescript": "3.7.2"
  },
  "dependencies": {
    "@opentelemetry/core": "^0.3.1",
    "@opentelemetry/types": "^0.3.1",
    "shimmer": "^1.2.1"
  }
}<|MERGE_RESOLUTION|>--- conflicted
+++ resolved
@@ -44,12 +44,9 @@
     "access": "public"
   },
   "devDependencies": {
-<<<<<<< HEAD
     "@opentelemetry/test-utils": "^0.3.1",
-=======
     "@opentelemetry/node": "^0.3.1",
     "@opentelemetry/tracing": "^0.3.1",
->>>>>>> 1a2d926e
     "@types/mocha": "^5.2.7",
     "@types/node": "^12.6.9",
     "@types/pg": "^7.11.2",
