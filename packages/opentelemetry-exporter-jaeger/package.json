{
  "name": "@opentelemetry/exporter-jaeger",
  "version": "0.3.3",
  "description": "OpenTelemetry Exporter Jaeger allows user to send collected traces to Jaeger",
  "main": "build/src/index.js",
  "types": "build/src/index.d.ts",
  "repository": "open-telemetry/opentelemetry-js",
  "scripts": {
    "test": "nyc ts-mocha -p tsconfig.json 'test/**/*.ts'",
    "tdd": "yarn test -- --watch-extensions ts --watch",
    "codecov": "nyc report --reporter=json && codecov -f coverage/*.json -p ../../",
    "clean": "rimraf build/*",
    "check": "gts check",
    "precompile": "tsc --version",
    "version:update": "node ../../scripts/version-update.js",
    "compile": "npm run version:update && tsc -p .",
    "fix": "gts fix",
    "prepare": "npm run compile"
  },
  "keywords": [
    "opentelemetry",
    "nodejs",
    "tracing",
    "profiling",
    "jaeger"
  ],
  "author": "OpenTelemetry Authors",
  "license": "Apache-2.0",
  "engines": {
    "node": ">=8.0.0"
  },
  "files": [
    "build/src/**/*.js",
    "build/src/**/*.d.ts",
    "doc",
    "LICENSE",
    "README.md"
  ],
  "publishConfig": {
    "access": "public"
  },
  "devDependencies": {
    "@types/mocha": "^5.2.7",
    "@types/node": "^12.6.9",
    "codecov": "^3.6.1",
    "gts": "^1.1.0",
    "mocha": "^6.2.0",
    "nyc": "^14.1.1",
    "rimraf": "^3.0.0",
    "ts-mocha": "^6.0.0",
    "ts-node": "^8.6.2",
    "tslint-consistent-codestyle": "^1.15.1",
    "tslint-microsoft-contrib": "^6.2.0",
    "typescript": "3.7.2"
  },
  "dependencies": {
<<<<<<< HEAD
    "@opentelemetry/base": "^0.3.2",
    "@opentelemetry/core": "^0.3.2",
    "@opentelemetry/tracing": "^0.3.2",
    "@opentelemetry/api": "^0.3.2",
=======
    "@opentelemetry/base": "^0.3.3",
    "@opentelemetry/core": "^0.3.3",
    "@opentelemetry/tracing": "^0.3.3",
    "@opentelemetry/types": "^0.3.3",
>>>>>>> cb677c05
    "jaeger-client": "^3.15.0"
  }
}<|MERGE_RESOLUTION|>--- conflicted
+++ resolved
@@ -54,17 +54,10 @@
     "typescript": "3.7.2"
   },
   "dependencies": {
-<<<<<<< HEAD
-    "@opentelemetry/base": "^0.3.2",
-    "@opentelemetry/core": "^0.3.2",
-    "@opentelemetry/tracing": "^0.3.2",
-    "@opentelemetry/api": "^0.3.2",
-=======
     "@opentelemetry/base": "^0.3.3",
     "@opentelemetry/core": "^0.3.3",
     "@opentelemetry/tracing": "^0.3.3",
-    "@opentelemetry/types": "^0.3.3",
->>>>>>> cb677c05
+    "@opentelemetry/api": "^0.3.3",
     "jaeger-client": "^3.15.0"
   }
 }