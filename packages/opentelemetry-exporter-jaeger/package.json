{
  "name": "@opentelemetry/exporter-jaeger",
  "version": "0.8.3",
  "description": "OpenTelemetry Exporter Jaeger allows user to send collected traces to Jaeger",
  "main": "build/src/index.js",
  "types": "build/src/index.d.ts",
  "repository": "open-telemetry/opentelemetry-js",
  "scripts": {
    "test": "nyc ts-mocha -p tsconfig.json 'test/**/*.test.ts'",
    "tdd": "npm run test -- --watch-extensions ts --watch",
    "codecov": "nyc report --reporter=json && codecov -f coverage/*.json -p ../../",
    "clean": "rimraf build/*",
    "lint": "eslint . --ext .ts",
    "lint:fix": "eslint . --ext .ts --fix",
    "precompile": "tsc --version",
    "version:update": "node ../../scripts/version-update.js",
    "compile": "npm run version:update && tsc -p .",
    "prepare": "npm run compile",
    "watch": "tsc -w"
  },
  "keywords": [
    "opentelemetry",
    "nodejs",
    "tracing",
    "profiling",
    "jaeger"
  ],
  "author": "OpenTelemetry Authors",
  "license": "Apache-2.0",
  "engines": {
    "node": ">=8.0.0"
  },
  "files": [
    "build/src/**/*.js",
    "build/src/**/*.d.ts",
    "doc",
    "LICENSE",
    "README.md"
  ],
  "publishConfig": {
    "access": "public"
  },
  "devDependencies": {
    "@opentelemetry/resources": "^0.8.3",
<<<<<<< HEAD
    "@types/mocha": "^7.0.0",
    "@types/node": "^14.0.5",
    "codecov": "^3.6.1",
    "gts": "^2.0.0",
    "mocha": "^7.1.2",
    "nock": "^12.0.3",
    "nyc": "^15.1.0",
    "rimraf": "^3.0.0",
    "ts-mocha": "^7.0.0",
    "ts-node": "^8.6.2",
=======
    "@types/mocha": "7.0.2",
    "@types/node": "14.0.12",
    "codecov": "3.7.0",
    "gts": "2.0.2",
    "mocha": "7.2.0",
    "nyc": "15.1.0",
    "rimraf": "3.0.2",
    "ts-mocha": "7.0.0",
    "ts-node": "8.10.2",
>>>>>>> 837322ff
    "typescript": "3.7.2"
  },
  "dependencies": {
    "@opentelemetry/api": "^0.8.3",
    "@opentelemetry/core": "^0.8.3",
    "@opentelemetry/tracing": "^0.8.3",
    "jaeger-client": "^3.15.0"
  }
}<|MERGE_RESOLUTION|>--- conflicted
+++ resolved
@@ -42,28 +42,16 @@
   },
   "devDependencies": {
     "@opentelemetry/resources": "^0.8.3",
-<<<<<<< HEAD
-    "@types/mocha": "^7.0.0",
-    "@types/node": "^14.0.5",
-    "codecov": "^3.6.1",
-    "gts": "^2.0.0",
-    "mocha": "^7.1.2",
-    "nock": "^12.0.3",
-    "nyc": "^15.1.0",
-    "rimraf": "^3.0.0",
-    "ts-mocha": "^7.0.0",
-    "ts-node": "^8.6.2",
-=======
     "@types/mocha": "7.0.2",
     "@types/node": "14.0.12",
     "codecov": "3.7.0",
     "gts": "2.0.2",
     "mocha": "7.2.0",
+    "nock": "12.0.3",
     "nyc": "15.1.0",
     "rimraf": "3.0.2",
     "ts-mocha": "7.0.0",
     "ts-node": "8.10.2",
->>>>>>> 837322ff
     "typescript": "3.7.2"
   },
   "dependencies": {
