--- conflicted
+++ resolved
@@ -50,18 +50,11 @@
   const tags = Object.keys(span.attributes).map(
     (name): Tag => ({ key: name, value: toTagValue(span.attributes[name]) })
   );
-<<<<<<< HEAD
-  if (span.status.code !== StatusCode.UNSET) {
-    tags.push({ key: 'otel.status_code', value: StatusCode[span.status.code] });
+  if (span.status.code !== SpanStatusCode.UNSET) {
+    tags.push({ key: 'otel.status_code', value: SpanStatusCode[span.status.code] });
     if (span.status.message) {
       tags.push({ key: 'otel.status_description', value: span.status.message });
     }
-=======
-  tags.push({ key: 'status.code', value: span.status.code });
-  tags.push({ key: 'status.name', value: SpanStatusCode[span.status.code] });
-  if (span.status.message) {
-    tags.push({ key: 'status.message', value: span.status.message });
->>>>>>> 9cfa92c4
   }
   // Ensure that if SpanStatus.Code is ERROR, that we set the "error" tag on the
   // Jaeger span.
