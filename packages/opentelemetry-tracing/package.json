{
  "name": "@opentelemetry/tracing",
  "version": "0.18.0",
  "description": "OpenTelemetry Tracing",
  "main": "build/src/index.js",
  "browser": {
    "./src/platform/index.ts": "./src/platform/browser/index.ts",
    "./build/src/platform/index.js": "./build/src/platform/browser/index.js"
  },
  "types": "build/src/index.d.ts",
  "repository": "open-telemetry/opentelemetry-js",
  "scripts": {
    "compile": "tsc --build",
    "clean": "tsc --build --clean",
    "test": "nyc ts-mocha -p tsconfig.json 'test/**/*.test.ts' --exclude 'test/index-webpack.ts'",
    "test:browser": "nyc karma start --single-run",
    "tdd": "npm run tdd:node",
    "tdd:node": "npm run test -- --watch-extensions ts --watch",
    "tdd:browser": "karma start",
    "lint": "eslint . --ext .ts",
    "lint:fix": "eslint . --ext .ts --fix",
    "codecov": "nyc report --reporter=json && codecov -f coverage/*.json -p ../../",
    "version": "node ../../scripts/version-update.js",
    "watch": "tsc --build --watch"
  },
  "keywords": [
    "opentelemetry",
    "nodejs",
    "tracing",
    "profiling",
    "metrics",
    "stats"
  ],
  "author": "OpenTelemetry Authors",
  "license": "Apache-2.0",
  "engines": {
    "node": ">=8.0.0"
  },
  "files": [
    "build/src/**/*.js",
    "build/src/**/*.js.map",
    "build/src/**/*.d.ts",
    "doc",
    "LICENSE",
    "README.md"
  ],
  "publishConfig": {
    "access": "public"
  },
  "devDependencies": {
    "@types/lodash.merge": "4.6.6",
    "@types/mocha": "8.2.2",
    "@types/node": "14.14.35",
    "@types/sinon": "9.0.11",
    "@types/webpack-env": "1.16.0",
    "codecov": "3.8.1",
    "gts": "3.1.0",
    "istanbul-instrumenter-loader": "3.0.1",
    "karma": "5.2.3",
    "karma-chrome-launcher": "3.1.0",
    "karma-coverage-istanbul-reporter": "3.0.3",
    "karma-mocha": "2.0.1",
    "karma-spec-reporter": "0.0.32",
    "karma-webpack": "4.0.2",
    "mocha": "7.2.0",
    "nyc": "15.1.0",
    "rimraf": "3.0.2",
    "sinon": "9.2.4",
    "ts-loader": "8.0.18",
    "ts-mocha": "8.0.0",
    "ts-node": "9.1.1",
    "typescript": "4.2.3",
    "webpack": "4.46.0"
  },
  "dependencies": {
<<<<<<< HEAD
    "@opentelemetry/api": "^1.0.0-rc.0",
=======
    "@opentelemetry/api": "^0.18.1",
>>>>>>> 24bcfe82
    "@opentelemetry/core": "^0.18.0",
    "@opentelemetry/resources": "^0.18.0",
    "@opentelemetry/semantic-conventions": "^0.18.0",
    "lodash.merge": "^4.6.2"
  }
}<|MERGE_RESOLUTION|>--- conflicted
+++ resolved
@@ -73,11 +73,7 @@
     "webpack": "4.46.0"
   },
   "dependencies": {
-<<<<<<< HEAD
     "@opentelemetry/api": "^1.0.0-rc.0",
-=======
-    "@opentelemetry/api": "^0.18.1",
->>>>>>> 24bcfe82
     "@opentelemetry/core": "^0.18.0",
     "@opentelemetry/resources": "^0.18.0",
     "@opentelemetry/semantic-conventions": "^0.18.0",
