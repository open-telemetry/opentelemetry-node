--- conflicted
+++ resolved
@@ -15,14 +15,11 @@
     "codecov": "nyc report --reporter=json && codecov -f coverage/*.json -p ../../",
     "compile": "tsc -p .",
     "fix": "gts fix",
-<<<<<<< HEAD
+    "prepare": "npm run compile",
     "tdd": "yarn test -- --watch-extensions ts --watch",
     "test": "nyc ts-mocha -p tsconfig.json 'test/**/*.ts' --exclude 'test/index-webpack.ts'",
     "test:browser": "karma start --single-run",
     "watch": "tsc -w"
-=======
-    "prepare": "npm run compile"
->>>>>>> 4c0626c3
   },
   "keywords": [
     "opentelemetry",
