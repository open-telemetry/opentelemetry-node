--- conflicted
+++ resolved
@@ -80,13 +80,8 @@
       traceState = parentContext.traceState;
     }
     const traceFlags = samplingDecision
-<<<<<<< HEAD
-      ? types.TraceFlags.SAMPLED
-      : types.TraceFlags.NONE;
-=======
       ? api.TraceFlags.SAMPLED
-      : api.TraceFlags.UNSAMPLED;
->>>>>>> 5a5b6b8f
+      : api.TraceFlags.NONE;
     const spanContext = { traceId, spanId, traceFlags, traceState };
     const recordEvents = options.isRecording || false;
     if (!recordEvents && !samplingDecision) {
