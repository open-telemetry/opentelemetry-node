/*
 * Copyright The OpenTelemetry Authors
 *
 * Licensed under the Apache License, Version 2.0 (the "License");
 * you may not use this file except in compliance with the License.
 * You may obtain a copy of the License at
 *
 *      https://www.apache.org/licenses/LICENSE-2.0
 *
 * Unless required by applicable law or agreed to in writing, software
 * distributed under the License is distributed on an "AS IS" BASIS,
 * WITHOUT WARRANTIES OR CONDITIONS OF ANY KIND, either express or implied.
 * See the License for the specific language governing permissions and
 * limitations under the License.
 */

<<<<<<< HEAD
import {
  Attributes,
  HttpTextPropagator,
  Logger,
  Sampler,
} from '@opentelemetry/api';
import { LogLevel, IdGenerator } from '@opentelemetry/core';
=======
import { HttpTextPropagator, Logger, Sampler } from '@opentelemetry/api';
import { LogLevel } from '@opentelemetry/core';
>>>>>>> 03981e42
import { ContextManager } from '@opentelemetry/context-base';
import { Resource } from '@opentelemetry/resources';

/**
 * TracerConfig provides an interface for configuring a Basic Tracer.
 */
export interface TracerConfig {
  /**
   * User provided logger.
   */
  logger?: Logger;

  /** level of logger.  */
  logLevel?: LogLevel;

  /**
   * Sampler determines if a span should be recorded or should be a NoopSpan.
   */
  sampler?: Sampler;

  /** Trace Parameters */
  traceParams?: TraceParams;

  /** Resource associated with trace telemetry  */
  resource?: Resource;

  /**
   * Generator of trace and span IDs
   * The prototype IdGenerator generates random 16-byte trace ID and 8-byte span ID
   */
  idGenerator?: IdGenerator;
}

/**
 * Configuration options for registering the API with the SDK.
 * Undefined values may be substituted for defaults, and null
 * values will not be registered.
 */
export interface SDKRegistrationConfig {
  /** Propagator to register as the global propagator */
  propagator?: HttpTextPropagator | null;

  /** Context manager to register as the global context manager */
  contextManager?: ContextManager | null;
}

/** Global configuration of trace service */
export interface TraceParams {
  /** numberOfAttributesPerSpan is number of attributes per span */
  numberOfAttributesPerSpan?: number;
  /** numberOfLinksPerSpan is number of links per span */
  numberOfLinksPerSpan?: number;
  /** numberOfEventsPerSpan is number of message events per span */
  numberOfEventsPerSpan?: number;
}

/** Interface configuration for a buffer. */
export interface BufferConfig {
  /** Maximum size of a buffer. */
  bufferSize?: number;
  /** Max time for a buffer can wait before being sent */
  bufferTimeout?: number;
}<|MERGE_RESOLUTION|>--- conflicted
+++ resolved
@@ -14,18 +14,9 @@
  * limitations under the License.
  */
 
-<<<<<<< HEAD
-import {
-  Attributes,
-  HttpTextPropagator,
-  Logger,
-  Sampler,
-} from '@opentelemetry/api';
+import { HttpTextPropagator, Logger, Sampler } from '@opentelemetry/api';
 import { LogLevel, IdGenerator } from '@opentelemetry/core';
-=======
-import { HttpTextPropagator, Logger, Sampler } from '@opentelemetry/api';
-import { LogLevel } from '@opentelemetry/core';
->>>>>>> 03981e42
+
 import { ContextManager } from '@opentelemetry/context-base';
 import { Resource } from '@opentelemetry/resources';
 
