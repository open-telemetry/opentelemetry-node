--- conflicted
+++ resolved
@@ -37,40 +37,26 @@
   readonly spanContext: api.SpanContext;
   readonly kind: api.SpanKind;
   readonly parentSpanId?: string;
-<<<<<<< HEAD
-  readonly attributes: types.Attributes = {};
-  readonly links: types.Link[] = [];
-  readonly events: types.TimedEvent[] = [];
-=======
   readonly attributes: api.Attributes = {};
   readonly links: api.Link[] = [];
   readonly events: api.TimedEvent[] = [];
-  readonly startTime: api.HrTime;
->>>>>>> b1ea4543
   readonly resource: Resource;
   name: string;
   status: api.Status = {
     code: api.CanonicalCode.OK,
   };
-<<<<<<< HEAD
   private _ended = false;
-  private _duration: types.HrTime = [0, 0];
-  private readonly _logger: types.Logger;
-=======
-  endTime: api.HrTime = [0, 0];
-  private _ended = false;
-  private _duration: api.HrTime = [-1, -1];
+  private _duration: api.HrTime = [0, 0];
   private readonly _logger: api.Logger;
->>>>>>> b1ea4543
   private readonly _spanProcessor: SpanProcessor;
   private readonly _traceParams: TraceParams;
 
   /** Performance clock is only used to calculate durations, not real timestamps */
-  private readonly _perfStartTime: types.HrTime;
+  private readonly _perfStartTime: api.HrTime;
   /** System clock is used to generate start time when a start time is not input by the user */
-  private readonly _dateStartTime: types.HrTime;
+  private readonly _dateStartTime: api.HrTime;
   /** A user input start time takes precedence over the system clock */
-  private readonly _inputStartTime?: types.HrTime;
+  private readonly _inputStartTime?: api.HrTime;
 
   /** Constructs a new Span instance. */
   constructor(
@@ -79,13 +65,8 @@
     spanContext: api.SpanContext,
     kind: api.SpanKind,
     parentSpanId?: string,
-<<<<<<< HEAD
-    links: types.Link[] = [],
-    startTime?: types.TimeInput
-=======
     links: api.Link[] = [],
-    startTime: api.TimeInput = hrTime()
->>>>>>> b1ea4543
+    startTime?: api.TimeInput
   ) {
     this.name = spanName;
     this.spanContext = spanContext;
@@ -182,11 +163,7 @@
     return this;
   }
 
-<<<<<<< HEAD
-  end(endTime?: types.TimeInput): void {
-=======
-  end(endTime: api.TimeInput = hrTime()): void {
->>>>>>> b1ea4543
+  end(endTime?: api.TimeInput): void {
     if (this._isSpanEnded()) {
       this._logger.error('You can only call end() on a span once.');
       return;
@@ -238,21 +215,17 @@
     return this;
   }
 
-<<<<<<< HEAD
-  get startTime(): types.HrTime {
+  get startTime(): api.HrTime {
     // if user did not specify the start time, use the system clock
     return this._inputStartTime ?? this._dateStartTime;
   }
 
-  get endTime(): types.HrTime {
+  get endTime(): api.HrTime {
     // end time is a calculated field based on the start time and duration of the span
     return addHrTime(this.startTime, this.duration);
   }
 
-  get duration(): types.HrTime {
-=======
   get duration(): api.HrTime {
->>>>>>> b1ea4543
     return this._duration;
   }
 
