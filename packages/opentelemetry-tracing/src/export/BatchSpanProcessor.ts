--- conflicted
+++ resolved
@@ -15,16 +15,12 @@
  */
 
 import { context, suppressInstrumentation } from '@opentelemetry/api';
-<<<<<<< HEAD
 import {
   ExportResult,
   globalErrorHandler,
   unrefTimer,
 } from '@opentelemetry/core';
-=======
-import { ExportResult, unrefTimer } from '@opentelemetry/core';
 import { Span } from '../Span';
->>>>>>> e5b7de94
 import { SpanProcessor } from '../SpanProcessor';
 import { BufferConfig } from '../types';
 import { ReadableSpan } from './ReadableSpan';
