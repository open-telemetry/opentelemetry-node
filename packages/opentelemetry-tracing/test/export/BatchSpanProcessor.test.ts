/*
 * Copyright The OpenTelemetry Authors
 *
 * Licensed under the Apache License, Version 2.0 (the "License");
 * you may not use this file except in compliance with the License.
 * You may obtain a copy of the License at
 *
 *      https://www.apache.org/licenses/LICENSE-2.0
 *
 * Unless required by applicable law or agreed to in writing, software
 * distributed under the License is distributed on an "AS IS" BASIS,
 * WITHOUT WARRANTIES OR CONDITIONS OF ANY KIND, either express or implied.
 * See the License for the specific language governing permissions and
 * limitations under the License.
 */

<<<<<<< HEAD
import { ALWAYS_SAMPLER, ExportResult } from '@opentelemetry/core';
=======
import { AlwaysOnSampler } from '@opentelemetry/core';
>>>>>>> 965e69f4
import * as assert from 'assert';
import * as sinon from 'sinon';
import {
  BasicTracerProvider,
  BatchSpanProcessor,
  InMemorySpanExporter,
  Span,
} from '../../src';

function createSampledSpan(spanName: string): Span {
  const tracer = new BasicTracerProvider({
    sampler: new AlwaysOnSampler(),
  }).getTracer('default');
  const span = tracer.startSpan(spanName);
  span.end();
  return span as Span;
}

describe('BatchSpanProcessor', () => {
  const name = 'span-name';
  const defaultBufferConfig = {
    bufferSize: 5,
    bufferTimeout: 2000,
  };
  let exporter: InMemorySpanExporter;
  beforeEach(() => {
    exporter = new InMemorySpanExporter();
  });
  afterEach(() => {
    exporter.reset();
    sinon.restore();
  });

  describe('constructor', () => {
    it('should create a BatchSpanProcessor instance', () => {
      const processor = new BatchSpanProcessor(exporter);
      assert.ok(processor instanceof BatchSpanProcessor);
      processor.shutdown();
    });

    it('should create a BatchSpanProcessor instance with config', () => {
      const processor = new BatchSpanProcessor(exporter, defaultBufferConfig);
      assert.ok(processor instanceof BatchSpanProcessor);
      processor.shutdown();
    });

    it('should create a BatchSpanProcessor instance with empty config', () => {
      const processor = new BatchSpanProcessor(exporter, {});
      assert.ok(processor instanceof BatchSpanProcessor);
      processor.shutdown();
    });
  });

  describe('.onStart/.onEnd/.shutdown', () => {
    it('should do nothing after processor is shutdown', () => {
      const processor = new BatchSpanProcessor(exporter, defaultBufferConfig);
      const spy: sinon.SinonSpy = sinon.spy(exporter, 'export') as any;

      const span = createSampledSpan(`${name}_0`);

      processor.onEnd(span);
      assert.strictEqual(processor['_finishedSpans'].length, 1);

      processor.forceFlush();
      assert.strictEqual(exporter.getFinishedSpans().length, 1);

      processor.onEnd(span);
      assert.strictEqual(processor['_finishedSpans'].length, 1);

      assert.strictEqual(spy.args.length, 1);
      processor.shutdown();
      assert.strictEqual(spy.args.length, 2);
      assert.strictEqual(exporter.getFinishedSpans().length, 0);

      processor.onEnd(span);
      assert.strictEqual(spy.args.length, 2);
      assert.strictEqual(processor['_finishedSpans'].length, 0);
      assert.strictEqual(exporter.getFinishedSpans().length, 0);
    });

    it('should export the sampled spans with buffer size reached', () => {
      const processor = new BatchSpanProcessor(exporter, defaultBufferConfig);
      for (let i = 0; i < defaultBufferConfig.bufferSize; i++) {
        const span = createSampledSpan(`${name}_${i}`);
        processor.onStart(span);
        assert.strictEqual(exporter.getFinishedSpans().length, 0);

        processor.onEnd(span);
        assert.strictEqual(exporter.getFinishedSpans().length, 0);
      }
      // Now we should start seeing the spans in exporter
      const span = createSampledSpan(`${name}_6`);
      processor.onEnd(span);
      assert.strictEqual(exporter.getFinishedSpans().length, 6);

      processor.shutdown();
      assert.strictEqual(exporter.getFinishedSpans().length, 0);
    });

    it('should force flush when timeout exceeded', done => {
      const clock = sinon.useFakeTimers();
      const processor = new BatchSpanProcessor(exporter, defaultBufferConfig);
      for (let i = 0; i < defaultBufferConfig.bufferSize; i++) {
        const span = createSampledSpan(`${name}_${i}`);
        processor.onEnd(span);
        assert.strictEqual(exporter.getFinishedSpans().length, 0);
      }

      setTimeout(() => {
        assert.strictEqual(exporter.getFinishedSpans().length, 5);
        done();
      }, defaultBufferConfig.bufferTimeout + 1000);

      clock.tick(defaultBufferConfig.bufferTimeout + 1000);

      clock.restore();
    });

    it('should force flush on demand', () => {
      const processor = new BatchSpanProcessor(exporter, defaultBufferConfig);
      for (let i = 0; i < defaultBufferConfig.bufferSize; i++) {
        const span = createSampledSpan(`${name}_${i}`);
        processor.onEnd(span);
      }
      assert.strictEqual(exporter.getFinishedSpans().length, 0);
      processor.forceFlush();
      assert.strictEqual(exporter.getFinishedSpans().length, 5);
    });

    it('should not export empty span lists', done => {
      const spy = sinon.spy(exporter, 'export');
      const clock = sinon.useFakeTimers();

      const tracer = new BasicTracerProvider({
        sampler: new AlwaysOnSampler(),
      }).getTracer('default');
      const processor = new BatchSpanProcessor(exporter, defaultBufferConfig);

      // start but do not end spans
      for (let i = 0; i < defaultBufferConfig.bufferSize; i++) {
        const span = tracer.startSpan('spanName');
        processor.onStart(span as Span);
      }

      setTimeout(() => {
        assert.strictEqual(exporter.getFinishedSpans().length, 0);
        // after the timeout, export should not have been called
        // because no spans are ended
        sinon.assert.notCalled(spy);
        done();
      }, defaultBufferConfig.bufferTimeout + 1000);

      // no spans have been finished
      assert.strictEqual(exporter.getFinishedSpans().length, 0);
      clock.tick(defaultBufferConfig.bufferTimeout + 1000);

      clock.restore();
    });
  });

  describe('force flush', () => {
    describe('no waiting spans', () => {
      it('should call an async callback when flushing is complete', done => {
        const processor = new BatchSpanProcessor(exporter);
        processor.forceFlush(() => {
          done();
        });
      });

      it('should call an async callback when shutdown is complete', done => {
        const processor = new BatchSpanProcessor(exporter);
        processor.shutdown(() => {
          done();
        });
      });
    });

    describe('spans waiting to flush', () => {
      let processor: BatchSpanProcessor;

      beforeEach(() => {
        processor = new BatchSpanProcessor(exporter);
        const span = createSampledSpan('test');
        processor.onStart(span);
        processor.onEnd(span);

        assert.strictEqual(processor['_finishedSpans'].length, 1);
      });

      it('should call an async callback when flushing is complete', done => {
        processor.forceFlush(() => {
          assert.strictEqual(exporter.getFinishedSpans().length, 1);
          done();
        });
      });

      it('should call an async callback when shutdown is complete', done => {
        let exportedSpans = 0;
        sinon.stub(exporter, 'export').callsFake((spans, callback) => {
          console.log('uh, export?');
          setTimeout(() => {
            exportedSpans = exportedSpans + spans.length;
            callback(ExportResult.SUCCESS);
          }, 0);
        });

        processor.shutdown(() => {
          assert.strictEqual(exportedSpans, 1);
          done();
        });
      });
    });
  });
});<|MERGE_RESOLUTION|>--- conflicted
+++ resolved
@@ -14,11 +14,7 @@
  * limitations under the License.
  */
 
-<<<<<<< HEAD
-import { ALWAYS_SAMPLER, ExportResult } from '@opentelemetry/core';
-=======
-import { AlwaysOnSampler } from '@opentelemetry/core';
->>>>>>> 965e69f4
+import { AlwaysOnSampler, ExportResult } from '@opentelemetry/core';
 import * as assert from 'assert';
 import * as sinon from 'sinon';
 import {
