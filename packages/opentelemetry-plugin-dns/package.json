--- conflicted
+++ resolved
@@ -12,17 +12,10 @@
     "check": "gts check",
     "codecov": "nyc report --reporter=json && codecov -f coverage/*.json -p ../../",
     "precompile": "tsc --version",
-<<<<<<< HEAD
-    "version:update": "node scripts/version-update.js",
-    "compile": "npm run version:update && tsc -p .",
-    "fix": "gts fix",
-    "prepare": "npm run compile"
-=======
     "prepare": "npm run compile",
     "version:update": "node ../../scripts/version-update.js",
     "compile": "npm run version:update && tsc -p .",
     "fix": "gts fix"
->>>>>>> 6c98ab9f
   },
   "keywords": [
     "opentelemetry",
