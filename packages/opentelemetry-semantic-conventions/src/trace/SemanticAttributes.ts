--- conflicted
+++ resolved
@@ -17,7 +17,6 @@
 // DO NOT EDIT, this is an Auto-generated file from scripts/semconv/templates//templates/SemanticAttributes.ts.j2
 export const SemanticAttributes = {
 
-<<<<<<< HEAD
   /**
   * The full invoked ARN as provided on the `Context` passed to the function (`Lambda-Runtime-Invoked-Function-Arn` header on the `/runtime/invocation/next` applicable).
   *
@@ -25,8 +24,6 @@
   */
   AWS_LAMBDA_INVOKED_ARN: 'aws.lambda.invoked_arn',
 
-=======
->>>>>>> 6e827269
   /**
   * An identifier for the database management system (DBMS) product being used. See below for a list of well-known identifiers.
   */
@@ -618,24 +615,16 @@
   RPC_SYSTEM: 'rpc.system',
 
   /**
-<<<<<<< HEAD
   * The full (logical) name of the service being called, including its package name, if applicable.
   *
   * Note: This is the logical name of the service from the RPC interface perspective, which can be different from the name of any implementing class. The `code.namespace` attribute may be used to store the latter (despite the attribute name, it may include a class name; e.g., class with method actually executing the call on the server side, RPC client stub class on the client side).
-=======
-  * The full name of the service being called, including its package name, if applicable.
->>>>>>> 6e827269
   */
   RPC_SERVICE: 'rpc.service',
 
   /**
-<<<<<<< HEAD
   * The name of the (logical) method being called, must be equal to the $method part in the span name.
   *
   * Note: This is the logical name of the method from the RPC interface perspective, which can be different from the name of any implementing method/function. The `code.function` attribute may be used to store the latter (e.g., method actually executing the call on the server side, RPC client stub method on the client side).
-=======
-  * The name of the method being called, must be equal to the $method part in the span name.
->>>>>>> 6e827269
   */
   RPC_METHOD: 'rpc.method',
 
@@ -650,14 +639,6 @@
   RPC_JSONRPC_VERSION: 'rpc.jsonrpc.version',
 
   /**
-<<<<<<< HEAD
-=======
-  * `method` property from request. Unlike `rpc.method`, this may not relate to the actual method being called. Useful for client-side traces since client does not know what will be called on the server.
-  */
-  RPC_JSONRPC_METHOD: 'rpc.jsonrpc.method',
-
-  /**
->>>>>>> 6e827269
   * `id` property of request or response. Since protocol allows id to be int, string, `null` or missing (for notifications), value is expected to be cast to string for simplicity. Use empty string in case of `null` value. Omit entirely if this is a notification.
   */
   RPC_JSONRPC_REQUEST_ID: 'rpc.jsonrpc.request_id',
@@ -678,107 +659,99 @@
 
 export enum DbSystemValues {
   /** Some other SQL database. Fallback only. See notes. */
-  OTHER_SQL = "other_sql",
+  OTHER_SQL = 'other_sql',
   /** Microsoft SQL Server. */
-  MSSQL = "mssql",
+  MSSQL = 'mssql',
   /** MySQL. */
-  MYSQL = "mysql",
+  MYSQL = 'mysql',
   /** Oracle Database. */
-  ORACLE = "oracle",
+  ORACLE = 'oracle',
   /** IBM Db2. */
-  DB2 = "db2",
+  DB2 = 'db2',
   /** PostgreSQL. */
-  POSTGRESQL = "postgresql",
+  POSTGRESQL = 'postgresql',
   /** Amazon Redshift. */
-  REDSHIFT = "redshift",
+  REDSHIFT = 'redshift',
   /** Apache Hive. */
-  HIVE = "hive",
+  HIVE = 'hive',
   /** Cloudscape. */
-  CLOUDSCAPE = "cloudscape",
+  CLOUDSCAPE = 'cloudscape',
   /** HyperSQL DataBase. */
-  HSQLDB = "hsqldb",
+  HSQLDB = 'hsqldb',
   /** Progress Database. */
-  PROGRESS = "progress",
+  PROGRESS = 'progress',
   /** SAP MaxDB. */
-  MAXDB = "maxdb",
+  MAXDB = 'maxdb',
   /** SAP HANA. */
-  HANADB = "hanadb",
+  HANADB = 'hanadb',
   /** Ingres. */
-  INGRES = "ingres",
+  INGRES = 'ingres',
   /** FirstSQL. */
-  FIRSTSQL = "firstsql",
+  FIRSTSQL = 'firstsql',
   /** EnterpriseDB. */
-  EDB = "edb",
+  EDB = 'edb',
   /** InterSystems Caché. */
-  CACHE = "cache",
+  CACHE = 'cache',
   /** Adabas (Adaptable Database System). */
-  ADABAS = "adabas",
+  ADABAS = 'adabas',
   /** Firebird. */
-  FIREBIRD = "firebird",
+  FIREBIRD = 'firebird',
   /** Apache Derby. */
-  DERBY = "derby",
+  DERBY = 'derby',
   /** FileMaker. */
-  FILEMAKER = "filemaker",
+  FILEMAKER = 'filemaker',
   /** Informix. */
-  INFORMIX = "informix",
+  INFORMIX = 'informix',
   /** InstantDB. */
-  INSTANTDB = "instantdb",
+  INSTANTDB = 'instantdb',
   /** InterBase. */
-  INTERBASE = "interbase",
+  INTERBASE = 'interbase',
   /** MariaDB. */
-  MARIADB = "mariadb",
+  MARIADB = 'mariadb',
   /** Netezza. */
-  NETEZZA = "netezza",
+  NETEZZA = 'netezza',
   /** Pervasive PSQL. */
-  PERVASIVE = "pervasive",
+  PERVASIVE = 'pervasive',
   /** PointBase. */
-  POINTBASE = "pointbase",
+  POINTBASE = 'pointbase',
   /** SQLite. */
-  SQLITE = "sqlite",
+  SQLITE = 'sqlite',
   /** Sybase. */
-  SYBASE = "sybase",
+  SYBASE = 'sybase',
   /** Teradata. */
-  TERADATA = "teradata",
+  TERADATA = 'teradata',
   /** Vertica. */
-  VERTICA = "vertica",
+  VERTICA = 'vertica',
   /** H2. */
-  H2 = "h2",
+  H2 = 'h2',
   /** ColdFusion IMQ. */
-  COLDFUSION = "coldfusion",
+  COLDFUSION = 'coldfusion',
   /** Apache Cassandra. */
-  CASSANDRA = "cassandra",
+  CASSANDRA = 'cassandra',
   /** Apache HBase. */
-  HBASE = "hbase",
+  HBASE = 'hbase',
   /** MongoDB. */
-  MONGODB = "mongodb",
+  MONGODB = 'mongodb',
   /** Redis. */
-  REDIS = "redis",
+  REDIS = 'redis',
   /** Couchbase. */
-  COUCHBASE = "couchbase",
+  COUCHBASE = 'couchbase',
   /** CouchDB. */
-  COUCHDB = "couchdb",
+  COUCHDB = 'couchdb',
   /** Microsoft Azure Cosmos DB. */
-  COSMOSDB = "cosmosdb",
+  COSMOSDB = 'cosmosdb',
   /** Amazon DynamoDB. */
-  DYNAMODB = "dynamodb",
+  DYNAMODB = 'dynamodb',
   /** Neo4j. */
-  NEO4J = "neo4j",
+  NEO4J = 'neo4j',
   /** Apache Geode. */
-  GEODE = "geode",
+  GEODE = 'geode',
   /** Elasticsearch. */
-<<<<<<< HEAD
-  ELASTICSEARCH = "elasticsearch",
-  /** Memcached. */
-  MEMCACHED = "memcached",
-  /** CockroachDB. */
-  COCKROACHDB = "cockroachdb",
-=======
   ELASTICSEARCH = 'elasticsearch',
   /** Memcached. */
   MEMCACHED = 'memcached',
   /** CockroachDB. */
   COCKROACHDB = 'cockroachdb',
->>>>>>> 6e827269
 }
 
 
@@ -786,29 +759,6 @@
 
 export enum DbCassandraConsistencyLevelValues {
   /** all. */
-<<<<<<< HEAD
-  ALL = "all",
-  /** each_quorum. */
-  EACH_QUORUM = "each_quorum",
-  /** quorum. */
-  QUORUM = "quorum",
-  /** local_quorum. */
-  LOCAL_QUORUM = "local_quorum",
-  /** one. */
-  ONE = "one",
-  /** two. */
-  TWO = "two",
-  /** three. */
-  THREE = "three",
-  /** local_one. */
-  LOCAL_ONE = "local_one",
-  /** any. */
-  ANY = "any",
-  /** serial. */
-  SERIAL = "serial",
-  /** local_serial. */
-  LOCAL_SERIAL = "local_serial",
-=======
   ALL = 'all',
   /** each_quorum. */
   EACH_QUORUM = 'each_quorum',
@@ -830,7 +780,6 @@
   SERIAL = 'serial',
   /** local_serial. */
   LOCAL_SERIAL = 'local_serial',
->>>>>>> 6e827269
 }
 
 
@@ -838,15 +787,15 @@
 
 export enum FaasTriggerValues {
   /** A response to some data source operation such as a database or filesystem read/write. */
-  DATASOURCE = "datasource",
+  DATASOURCE = 'datasource',
   /** To provide an answer to an inbound HTTP request. */
-  HTTP = "http",
+  HTTP = 'http',
   /** A function is set to be executed when messages are sent to a messaging system. */
-  PUBSUB = "pubsub",
+  PUBSUB = 'pubsub',
   /** A function is scheduled to be executed regularly. */
-  TIMER = "timer",
+  TIMER = 'timer',
   /** If none of the others apply. */
-  OTHER = "other",
+  OTHER = 'other',
 }
 
 
@@ -854,11 +803,11 @@
 
 export enum FaasDocumentOperationValues {
   /** When a new object is created. */
-  INSERT = "insert",
+  INSERT = 'insert',
   /** When an object is modified. */
-  EDIT = "edit",
+  EDIT = 'edit',
   /** When an object is deleted. */
-  DELETE = "delete",
+  DELETE = 'delete',
 }
 
 
@@ -866,11 +815,11 @@
 
 export enum FaasInvokedProviderValues {
   /** Amazon Web Services. */
-  AWS = "aws",
+  AWS = 'aws',
   /** Microsoft Azure. */
-  AZURE = "azure",
+  AZURE = 'azure',
   /** Google Cloud Platform. */
-  GCP = "gcp",
+  GCP = 'gcp',
 }
 
 
@@ -878,15 +827,6 @@
 
 export enum NetTransportValues {
   /** ip_tcp. */
-<<<<<<< HEAD
-  IP_TCP = "ip_tcp",
-  /** ip_udp. */
-  IP_UDP = "ip_udp",
-  /** Another IP-based protocol. */
-  IP = "ip",
-  /** Unix Domain socket. See below. */
-  UNIX = "unix",
-=======
   IP_TCP = 'ip_tcp',
   /** ip_udp. */
   IP_UDP = 'ip_udp',
@@ -894,13 +834,12 @@
   IP = 'ip',
   /** Unix Domain socket. See below. */
   UNIX = 'unix',
->>>>>>> 6e827269
   /** Named or anonymous pipe. See note below. */
-  PIPE = "pipe",
+  PIPE = 'pipe',
   /** In-process communication. */
-  INPROC = "inproc",
+  INPROC = 'inproc',
   /** Something else (non IP-based). */
-  OTHER = "other",
+  OTHER = 'other',
 }
 
 
@@ -908,15 +847,15 @@
 
 export enum HttpFlavorValues {
   /** HTTP 1.0. */
-  HTTP_1_0 = "1.0",
+  HTTP_1_0 = '1.0',
   /** HTTP 1.1. */
-  HTTP_1_1 = "1.1",
+  HTTP_1_1 = '1.1',
   /** HTTP 2. */
-  HTTP_2_0 = "2.0",
+  HTTP_2_0 = '2.0',
   /** SPDY protocol. */
-  SPDY = "SPDY",
+  SPDY = 'SPDY',
   /** QUIC protocol. */
-  QUIC = "QUIC",
+  QUIC = 'QUIC',
 }
 
 
@@ -924,9 +863,9 @@
 
 export enum MessagingDestinationKindValues {
   /** A message sent to a queue. */
-  QUEUE = "queue",
+  QUEUE = 'queue',
   /** A message sent to a topic. */
-  TOPIC = "topic",
+  TOPIC = 'topic',
 }
 
 
@@ -934,9 +873,9 @@
 
 export enum MessagingOperationValues {
   /** receive. */
-  RECEIVE = "receive",
+  RECEIVE = 'receive',
   /** process. */
-  PROCESS = "process",
+  PROCESS = 'process',
 }
 
 
