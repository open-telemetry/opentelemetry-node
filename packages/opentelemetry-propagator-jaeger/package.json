--- conflicted
+++ resolved
@@ -71,11 +71,6 @@
     "@opentelemetry/api": "^1.0.0-rc.0"
   },
   "dependencies": {
-<<<<<<< HEAD
-    "@opentelemetry/api": "^1.0.0-rc.0",
     "@opentelemetry/core": "0.18.2"
-=======
-    "@opentelemetry/core": "^0.18.2"
->>>>>>> 3d4d8b53
   }
 }