{
  "name": "@opentelemetry/propagator-jaeger",
  "version": "0.4.0",
  "description": "OpenTelemetry Jaeger propagator provides HTTP header propagation for systems that are using Jaeger HTTP header format.",
  "main": "build/src/index.js",
  "types": "build/src/index.d.ts",
  "repository": "open-telemetry/opentelemetry-js",
  "scripts": {
    "test": "nyc ts-mocha -p tsconfig.json 'test/**/*.test.ts' --exclude 'test/index-webpack.ts'",
    "test:browser": "nyc karma start --single-run",
    "tdd": "npm run tdd:node",
    "tdd:node": "npm run test -- --watch-extensions ts --watch",
    "tdd:browser": "karma start",
    "codecov": "nyc report --reporter=json && codecov -f coverage/*.json -p ../../",
    "clean": "rimraf build/*",
    "lint": "gts check",
    "lint:fix": "gts fix",
    "precompile": "tsc --version",
    "compile": "npm run version:update && tsc -p .",
    "prepare": "npm run compile",
    "version:update": "node ../../scripts/version-update.js",
    "watch": "tsc -w"
  },
  "keywords": [
    "opentelemetry",
    "nodejs",
    "tracing",
    "profiling",
    "jaeger"
  ],
  "author": "OpenTelemetry Authors",
  "license": "Apache-2.0",
  "engines": {
    "node": ">=8.0.0"
  },
  "files": [
    "build/src/**/*.js",
    "build/src/**/*.d.ts",
    "doc",
    "LICENSE",
    "README.md"
  ],
  "publishConfig": {
    "access": "public"
  },
  "devDependencies": {
    "@types/mocha": "^5.2.5",
    "@types/node": "^12.6.8",
    "@types/sinon": "^7.0.13",
    "@types/webpack-env": "1.13.9",
    "codecov": "^3.6.1",
    "gts": "^1.1.0",
    "istanbul-instrumenter-loader": "^3.0.1",
    "karma": "^4.4.1",
    "karma-chrome-launcher": "^3.1.0",
    "karma-coverage-istanbul-reporter": "^2.1.0",
    "karma-mocha": "^1.3.0",
    "karma-spec-reporter": "^0.0.32",
    "karma-webpack": "^4.0.2",
    "mocha": "^6.1.0",
    "nyc": "^14.1.1",
    "rimraf": "^3.0.0",
    "sinon": "^7.5.0",
    "ts-loader": "^6.0.4",
    "ts-mocha": "^6.0.0",
    "ts-node": "^8.6.2",
    "tslint-consistent-codestyle": "^1.16.0",
    "tslint-microsoft-contrib": "^6.2.0",
    "typescript": "3.7.2",
    "webpack": "^4.35.2"
  },
  "dependencies": {
    "@opentelemetry/api": "^0.4.0",
<<<<<<< HEAD
    "@opentelemetry/core": "0.4.0"
=======
    "@opentelemetry/core": "^0.4.0"
>>>>>>> 03bf1917
  }
}<|MERGE_RESOLUTION|>--- conflicted
+++ resolved
@@ -71,10 +71,6 @@
   },
   "dependencies": {
     "@opentelemetry/api": "^0.4.0",
-<<<<<<< HEAD
-    "@opentelemetry/core": "0.4.0"
-=======
     "@opentelemetry/core": "^0.4.0"
->>>>>>> 03bf1917
   }
 }