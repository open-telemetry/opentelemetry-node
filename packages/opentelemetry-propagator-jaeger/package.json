--- conflicted
+++ resolved
@@ -70,10 +70,6 @@
     "webpack": "^4.35.2"
   },
   "dependencies": {
-<<<<<<< HEAD
-    "@opentelemetry/api": "^0.3.2"
-=======
-    "@opentelemetry/types": "^0.3.3"
->>>>>>> cb677c05
+    "@opentelemetry/api": "^0.3.3"
   }
 }