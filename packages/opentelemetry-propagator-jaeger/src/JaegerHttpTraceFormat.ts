/*!
 * Copyright 2020, OpenTelemetry Authors
 *
 * Licensed under the Apache License, Version 2.0 (the "License");
 * you may not use this file except in compliance with the License.
 * You may obtain a copy of the License at
 *
 *      https://www.apache.org/licenses/LICENSE-2.0
 *
 * Unless required by applicable law or agreed to in writing, software
 * distributed under the License is distributed on an "AS IS" BASIS,
 * WITHOUT WARRANTIES OR CONDITIONS OF ANY KIND, either express or implied.
 * See the License for the specific language governing permissions and
 * limitations under the License.
 */

import {
  Carrier,
  Context,
  HttpTextFormat,
  SpanContext,
  TraceFlags,
} from '@opentelemetry/api';
<<<<<<< HEAD
import { idToHex, hexToId } from '@opentelemetry/core';
=======
import {
  getParentSpanContext,
  setExtractedSpanContext,
} from '@opentelemetry/core';
>>>>>>> 03bf1917

export const UBER_TRACE_ID_HEADER = 'uber-trace-id';

/**
 * Propagates {@link SpanContext} through Trace Context format propagation.
 * {trace-id}:{span-id}:{parent-span-id}:{flags}
 * {trace-id}
 * 64-bit or 128-bit random number in base16 format.
 * Can be variable length, shorter values are 0-padded on the left.
 * Value of 0 is invalid.
 * {span-id}
 * 64-bit random number in base16 format.
 * {parent-span-id}
 * Set to 0 because this field is deprecated.
 * {flags}
 * One byte bitmap, as two hex digits.
 * Inspired by jaeger-client-node project.
 */
export class JaegerHttpTraceFormat implements HttpTextFormat {
  private readonly _jaegerTraceHeader: string;

  /**
   * @param {string} [customTraceHeader="uber-trace-id"] - HTTP header to inject\extract trace from.
   **/
  constructor(customTraceHeader?: string) {
    this._jaegerTraceHeader = customTraceHeader || UBER_TRACE_ID_HEADER;
  }

  inject(context: Context, carrier: Carrier) {
    const spanContext = getParentSpanContext(context);
    if (!spanContext) return;

    const traceFlags = `0${(
      spanContext.traceFlags || TraceFlags.UNSAMPLED
    ).toString(16)}`;

    carrier[this._jaegerTraceHeader] = `${idToHex(
      spanContext.traceId
    )}:${idToHex(spanContext.spanId)}:0:${traceFlags}`;
  }

  extract(context: Context, carrier: Carrier): Context {
    const uberTraceIdHeader = carrier[this._jaegerTraceHeader];
    if (!uberTraceIdHeader) return context;
    const uberTraceId = Array.isArray(uberTraceIdHeader)
      ? uberTraceIdHeader[0]
      : uberTraceIdHeader;

    const spanContext = deserializeSpanContext(uberTraceId);
    if (!spanContext) return context;

    return setExtractedSpanContext(context, spanContext);
  }
}

/**
 * @param {string} serializedString - a serialized span context.
 * @return {SpanContext} - returns a span context represented by the serializedString.
 **/
function deserializeSpanContext(serializedString: string): SpanContext | null {
  const headers = decodeURIComponent(serializedString).split(':');
  if (headers.length !== 4) {
    return null;
  }
  const [traceId, spanId, , flags] = headers;

  const traceFlags = flags.match(/^[0-9a-f]{2}$/i) ? parseInt(flags) & 1 : 1;

  return {
    traceId: hexToId(traceId),
    spanId: hexToId(spanId),
    isRemote: true,
    traceFlags,
  };
}<|MERGE_RESOLUTION|>--- conflicted
+++ resolved
@@ -21,14 +21,11 @@
   SpanContext,
   TraceFlags,
 } from '@opentelemetry/api';
-<<<<<<< HEAD
-import { idToHex, hexToId } from '@opentelemetry/core';
-=======
 import {
   getParentSpanContext,
   setExtractedSpanContext,
 } from '@opentelemetry/core';
->>>>>>> 03bf1917
+import { idToHex, hexToId } from '@opentelemetry/core';
 
 export const UBER_TRACE_ID_HEADER = 'uber-trace-id';
 
