/*
 * Copyright The OpenTelemetry Authors
 *
 * Licensed under the Apache License, Version 2.0 (the "License");
 * you may not use this file except in compliance with the License.
 * You may obtain a copy of the License at
 *
 *      https://www.apache.org/licenses/LICENSE-2.0
 *
 * Unless required by applicable law or agreed to in writing, software
 * distributed under the License is distributed on an "AS IS" BASIS,
 * WITHOUT WARRANTIES OR CONDITIONS OF ANY KIND, either express or implied.
 * See the License for the specific language governing permissions and
 * limitations under the License.
 */

import { Attributes, Logger } from '@opentelemetry/api';
import { ExportResult, NoopLogger } from '@opentelemetry/core';
import { ReadableSpan, SpanExporter } from '@opentelemetry/tracing';
import {
  CollectorExporterError,
  CollectorExporterConfigBase,
  ExportServiceError,
} from './types';

const DEFAULT_SERVICE_NAME = 'collector-exporter';

/**
 * Collector Trace Exporter abstract base class
 */
export abstract class CollectorTraceExporterBase<
  T extends CollectorExporterConfigBase
> implements SpanExporter {
  public readonly serviceName: string;
  public readonly url: string;
  public readonly logger: Logger;
  public readonly hostname: string | undefined;
  public readonly attributes?: Attributes;
  private _isShutdown: boolean = false;

  /**
   * @param config
   */
  constructor(config: T = {} as T) {
    this.serviceName = config.serviceName || DEFAULT_SERVICE_NAME;
<<<<<<< HEAD
    this.url = this.getDefaultUrl(config);
    if (typeof config.hostName === 'string') {
      this.hostName = config.hostName;
=======
    this.url = this.getDefaultUrl(config.url);
    if (typeof config.hostname === 'string') {
      this.hostname = config.hostname;
>>>>>>> 46ce5357
    }

    this.attributes = config.attributes;

    this.logger = config.logger || new NoopLogger();

    this.shutdown = this.shutdown.bind(this);

    // platform dependent
    this.onInit(config);
  }

  /**
   * Export spans.
   * @param spans
   * @param resultCallback
   */
  export(
    spans: ReadableSpan[],
    resultCallback: (result: ExportResult) => void
  ) {
    if (this._isShutdown) {
      resultCallback(ExportResult.FAILED_NOT_RETRYABLE);
      return;
    }

    this._exportSpans(spans)
      .then(() => {
        resultCallback(ExportResult.SUCCESS);
      })
      .catch((error: ExportServiceError) => {
        if (error.message) {
          this.logger.error(error.message);
        }
        if (error.code && error.code < 500) {
          resultCallback(ExportResult.FAILED_NOT_RETRYABLE);
        } else {
          resultCallback(ExportResult.FAILED_RETRYABLE);
        }
      });
  }

  private _exportSpans(spans: ReadableSpan[]): Promise<unknown> {
    return new Promise((resolve, reject) => {
      try {
        this.logger.debug('spans to be sent', spans);
        // Send spans to [opentelemetry collector]{@link https://github.com/open-telemetry/opentelemetry-collector}
        // it will use the appropriate transport layer automatically depends on platform
        this.sendSpans(spans, resolve, reject);
      } catch (e) {
        reject(e);
      }
    });
  }

  /**
   * Shutdown the exporter.
   */
  shutdown(): void {
    if (this._isShutdown) {
      this.logger.debug('shutdown already started');
      return;
    }
    this._isShutdown = true;
    this.logger.debug('shutdown started');

    // platform dependent
    this.onShutdown();
  }

  abstract onShutdown(): void;
  abstract onInit(config: T): void;
  abstract sendSpans(
    spans: ReadableSpan[],
    onSuccess: () => void,
    onError: (error: CollectorExporterError) => void
  ): void;
  abstract getDefaultUrl(config: T): string;
}<|MERGE_RESOLUTION|>--- conflicted
+++ resolved
@@ -43,15 +43,9 @@
    */
   constructor(config: T = {} as T) {
     this.serviceName = config.serviceName || DEFAULT_SERVICE_NAME;
-<<<<<<< HEAD
     this.url = this.getDefaultUrl(config);
-    if (typeof config.hostName === 'string') {
-      this.hostName = config.hostName;
-=======
-    this.url = this.getDefaultUrl(config.url);
     if (typeof config.hostname === 'string') {
       this.hostname = config.hostname;
->>>>>>> 46ce5357
     }
 
     this.attributes = config.attributes;
