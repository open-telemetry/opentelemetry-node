--- conflicted
+++ resolved
@@ -32,8 +32,11 @@
  * Trace Service Client for sending spans
  */
 export interface TraceServiceClient extends grpc.Client {
-<<<<<<< HEAD
-  export: (request: any, callback: Function) => {};
+  export: (
+    request: any,
+    metadata: grpc.Metadata | undefined,
+    callback: Function
+  ) => {};
 }
 
 /**
@@ -47,11 +50,4 @@
   metrics: MetricRecord[];
   onSuccess: () => void;
   onError: (error: CollectorExporterError) => void;
-=======
-  export: (
-    request: any,
-    metadata: grpc.Metadata | undefined,
-    callback: Function
-  ) => {};
->>>>>>> 298b19ff
 }