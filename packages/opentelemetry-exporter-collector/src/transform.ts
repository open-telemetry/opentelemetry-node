--- conflicted
+++ resolved
@@ -216,21 +216,13 @@
 /**
  * Prepares trace service request to be sent to collector
  * @param spans spans
-<<<<<<< HEAD
- * @param collectorTraceExporterBase
-=======
  * @param collectorExporterBase
->>>>>>> 85c430a3
  */
 export function toCollectorExportTraceServiceRequest<
   T extends CollectorExporterConfigBase
 >(
   spans: ReadableSpan[],
-<<<<<<< HEAD
   collectorTraceExporterBase: CollectorTraceExporterBase<T>
-=======
-  collectorExporterBase: CollectorTraceExporterBase<T>
->>>>>>> 85c430a3
 ): opentelemetryProto.collector.trace.v1.ExportTraceServiceRequest {
   const groupedSpans: Map<
     Resource,
