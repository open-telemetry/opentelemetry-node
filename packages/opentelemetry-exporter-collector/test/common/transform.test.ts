/*
 * Copyright The OpenTelemetry Authors
 *
 * Licensed under the Apache License, Version 2.0 (the "License");
 * you may not use this file except in compliance with the License.
 * You may obtain a copy of the License at
 *
 *      https://www.apache.org/licenses/LICENSE-2.0
 *
 * Unless required by applicable law or agreed to in writing, software
 * distributed under the License is distributed on an "AS IS" BASIS,
 * WITHOUT WARRANTIES OR CONDITIONS OF ANY KIND, either express or implied.
 * See the License for the specific language governing permissions and
 * limitations under the License.
 */

import { Attributes, TimedEvent } from '@opentelemetry/api';
import * as assert from 'assert';
import * as transform from '../../src/transform';
import {
  ensureSpanIsCorrect,
  mockedReadableSpan,
<<<<<<< HEAD
  mockCounter,
  mockObserver,
=======
  mockedResources,
  mockedInstrumentationLibraries,
  multiResourceTrace,
  multiInstrumentationLibraryTrace,
>>>>>>> 07886099
} from '../helper';
import { Resource } from '@opentelemetry/resources';
import { opentelemetryProto } from '../../src/types';

describe('transform', () => {
  describe('toCollectorAttributes', () => {
    it('should convert attribute string', () => {
      const attributes: Attributes = {
        foo: 'bar',
      };
      assert.deepStrictEqual(transform.toCollectorAttributes(attributes), [
        { key: 'foo', type: 0, stringValue: 'bar' },
      ]);
    });

    it('should convert attribute integer', () => {
      const attributes: Attributes = {
        foo: 13,
      };
      assert.deepStrictEqual(transform.toCollectorAttributes(attributes), [
        { key: 'foo', type: 2, doubleValue: 13 },
      ]);
    });

    it('should convert attribute boolean', () => {
      const attributes: Attributes = {
        foo: true,
      };
      assert.deepStrictEqual(transform.toCollectorAttributes(attributes), [
        { key: 'foo', type: 3, boolValue: true },
      ]);
    });

    it('should convert attribute double', () => {
      const attributes: Attributes = {
        foo: 1.34,
      };
      assert.deepStrictEqual(transform.toCollectorAttributes(attributes), [
        { key: 'foo', type: 2, doubleValue: 1.34 },
      ]);
    });
  });

  describe('toCollectorEvents', () => {
    it('should convert events to otc events', () => {
      const events: TimedEvent[] = [
        { name: 'foo', time: [123, 123], attributes: { a: 'b' } },
        {
          name: 'foo2',
          time: [321, 321],
          attributes: { c: 'd' },
        },
      ];
      assert.deepStrictEqual(transform.toCollectorEvents(events), [
        {
          timeUnixNano: 123000000123,
          name: 'foo',
          attributes: [{ key: 'a', type: 0, stringValue: 'b' }],
          droppedAttributesCount: 0,
        },
        {
          timeUnixNano: 321000000321,
          name: 'foo2',
          attributes: [{ key: 'c', type: 0, stringValue: 'd' }],
          droppedAttributesCount: 0,
        },
      ]);
    });
  });

  describe('toCollectorSpan', () => {
    it('should convert span', () => {
      ensureSpanIsCorrect(transform.toCollectorSpan(mockedReadableSpan));
    });
  });

  describe('toCollectorResource', () => {
    it('should convert resource', () => {
      const resource = transform.toCollectorResource(
        new Resource({
          service: 'ui',
          version: 1.0,
          success: true,
        })
      );
      assert.deepStrictEqual(resource, {
        attributes: [
          {
            key: 'service',
            type: 0,
            stringValue: 'ui',
          },
          {
            key: 'version',
            type: 2,
            doubleValue: 1,
          },
          { key: 'success', type: 3, boolValue: true },
        ],
        droppedAttributesCount: 0,
      });
    });
  });
<<<<<<< HEAD
  describe('toCollectorMetricDescriptor', () => {
    it('should convert counter', () => {
      const descriptor = transform.toCollectorMetricDescriptor(mockCounter);
      assert.deepStrictEqual(descriptor, {
        description: 'sample counter description',
        labels: [],
        name: 'test-counter',
        temporality:
          opentelemetryProto.metrics.v1.MetricDescriptorTemporality.CUMULATIVE,
        type:
          opentelemetryProto.metrics.v1.MetricDescriptorType.MONOTONIC_INT64,
        unit: '1',
      });
    });
    it('should convert observer', () => {
      const descriptor = transform.toCollectorMetricDescriptor(mockObserver);
      assert.deepStrictEqual(descriptor, {
        description: 'sample observer description',
        labels: [],
        name: 'test-observer',
        temporality:
          opentelemetryProto.metrics.v1.MetricDescriptorTemporality
            .INSTANTANEOUS,
        type: opentelemetryProto.metrics.v1.MetricDescriptorType.DOUBLE,
        unit: '2',
      });
=======

  describe('groupSpansByResourceAndLibrary', () => {
    it('should group by resource', () => {
      const [resource1, resource2] = mockedResources;
      const [instrumentationLibrary] = mockedInstrumentationLibraries;
      const [span1, span2, span3] = multiResourceTrace;

      const expected = new Map([
        [resource1, new Map([[instrumentationLibrary, [span1]]])],
        [resource2, new Map([[instrumentationLibrary, [span2, span3]]])],
      ]);

      const result = transform.groupSpansByResourceAndLibrary(
        multiResourceTrace
      );

      assert.deepStrictEqual(result, expected);
    });

    it('should group by instrumentation library', () => {
      const [resource] = mockedResources;
      const [lib1, lib2] = mockedInstrumentationLibraries;
      const [span1, span2, span3] = multiInstrumentationLibraryTrace;

      const expected = new Map([
        [
          resource,
          new Map([
            [lib1, [span1, span2]],
            [lib2, [span3]],
          ]),
        ],
      ]);

      const result = transform.groupSpansByResourceAndLibrary(
        multiInstrumentationLibraryTrace
      );

      assert.deepStrictEqual(result, expected);
>>>>>>> 07886099
    });
  });
});<|MERGE_RESOLUTION|>--- conflicted
+++ resolved
@@ -20,15 +20,12 @@
 import {
   ensureSpanIsCorrect,
   mockedReadableSpan,
-<<<<<<< HEAD
   mockCounter,
   mockObserver,
-=======
   mockedResources,
   mockedInstrumentationLibraries,
   multiResourceTrace,
   multiInstrumentationLibraryTrace,
->>>>>>> 07886099
 } from '../helper';
 import { Resource } from '@opentelemetry/resources';
 import { opentelemetryProto } from '../../src/types';
@@ -132,7 +129,6 @@
       });
     });
   });
-<<<<<<< HEAD
   describe('toCollectorMetricDescriptor', () => {
     it('should convert counter', () => {
       const descriptor = transform.toCollectorMetricDescriptor(mockCounter);
@@ -159,47 +155,46 @@
         type: opentelemetryProto.metrics.v1.MetricDescriptorType.DOUBLE,
         unit: '2',
       });
-=======
-
-  describe('groupSpansByResourceAndLibrary', () => {
-    it('should group by resource', () => {
-      const [resource1, resource2] = mockedResources;
-      const [instrumentationLibrary] = mockedInstrumentationLibraries;
-      const [span1, span2, span3] = multiResourceTrace;
-
-      const expected = new Map([
-        [resource1, new Map([[instrumentationLibrary, [span1]]])],
-        [resource2, new Map([[instrumentationLibrary, [span2, span3]]])],
-      ]);
-
-      const result = transform.groupSpansByResourceAndLibrary(
-        multiResourceTrace
-      );
-
-      assert.deepStrictEqual(result, expected);
-    });
-
-    it('should group by instrumentation library', () => {
-      const [resource] = mockedResources;
-      const [lib1, lib2] = mockedInstrumentationLibraries;
-      const [span1, span2, span3] = multiInstrumentationLibraryTrace;
-
-      const expected = new Map([
-        [
-          resource,
-          new Map([
-            [lib1, [span1, span2]],
-            [lib2, [span3]],
-          ]),
-        ],
-      ]);
-
-      const result = transform.groupSpansByResourceAndLibrary(
-        multiInstrumentationLibraryTrace
-      );
-
-      assert.deepStrictEqual(result, expected);
->>>>>>> 07886099
+    });
+    describe('groupSpansByResourceAndLibrary', () => {
+      it('should group by resource', () => {
+        const [resource1, resource2] = mockedResources;
+        const [instrumentationLibrary] = mockedInstrumentationLibraries;
+        const [span1, span2, span3] = multiResourceTrace;
+
+        const expected = new Map([
+          [resource1, new Map([[instrumentationLibrary, [span1]]])],
+          [resource2, new Map([[instrumentationLibrary, [span2, span3]]])],
+        ]);
+
+        const result = transform.groupSpansByResourceAndLibrary(
+          multiResourceTrace
+        );
+
+        assert.deepStrictEqual(result, expected);
+      });
+
+      it('should group by instrumentation library', () => {
+        const [resource] = mockedResources;
+        const [lib1, lib2] = mockedInstrumentationLibraries;
+        const [span1, span2, span3] = multiInstrumentationLibraryTrace;
+
+        const expected = new Map([
+          [
+            resource,
+            new Map([
+              [lib1, [span1, span2]],
+              [lib2, [span3]],
+            ]),
+          ],
+        ]);
+
+        const result = transform.groupSpansByResourceAndLibrary(
+          multiInstrumentationLibraryTrace
+        );
+
+        assert.deepStrictEqual(result, expected);
+      });
     });
   });
 });