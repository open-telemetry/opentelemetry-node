--- conflicted
+++ resolved
@@ -758,50 +758,6 @@
 }
 
 export function ensureProtoSpanIsCorrect(
-<<<<<<< HEAD
-=======
-  span: collectorTypes.opentelemetryProto.trace.v1.Span
-) {
-  if (span.attributes) {
-    ensureProtoAttributesAreCorrect(span.attributes);
-  }
-  if (span.events) {
-    ensureProtoEventsAreCorrect(span.events);
-  }
-  if (span.links) {
-    ensureProtoLinksAreCorrect(span.links);
-  }
-  assert.deepStrictEqual(span.traceId, traceIdBase64, 'traceId is wrong');
-  assert.deepStrictEqual(span.spanId, spanIdBase64, 'spanId is wrong');
-  assert.deepStrictEqual(
-    span.parentSpanId,
-    parentIdBase64,
-    'parentIdArr is wrong'
-  );
-  assert.strictEqual(span.name, 'documentFetch', 'name is wrong');
-  assert.strictEqual(span.kind, 'INTERNAL', 'kind is wrong');
-  assert.strictEqual(
-    span.startTimeUnixNano,
-    '1574120165429803008',
-    'startTimeUnixNano is wrong'
-  );
-  assert.strictEqual(
-    span.endTimeUnixNano,
-    '1574120165438688000',
-    'endTimeUnixNano is wrong'
-  );
-  assert.strictEqual(
-    span.droppedAttributesCount,
-    0,
-    'droppedAttributesCount is wrong'
-  );
-  assert.strictEqual(span.droppedEventsCount, 0, 'droppedEventsCount is wrong');
-  assert.strictEqual(span.droppedLinksCount, 0, 'droppedLinksCount is wrong');
-  assert.deepStrictEqual(span.status, { code: 'Ok' }, 'status is wrong');
-}
-
-export function ensureExportedSpanIsCorrect(
->>>>>>> d6e96e01
   span: collectorTypes.opentelemetryProto.trace.v1.Span
 ) {
   if (span.attributes) {
