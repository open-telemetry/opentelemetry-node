--- conflicted
+++ resolved
@@ -20,11 +20,8 @@
 import * as assert from 'assert';
 import { opentelemetryProto } from '../src/types';
 import * as collectorTypes from '../src/types';
-<<<<<<< HEAD
 import { InstrumentationLibrary } from '@opentelemetry/core';
-=======
 import * as grpc from 'grpc';
->>>>>>> 2486c3db
 
 if (typeof Buffer === 'undefined') {
   (window as any).Buffer = {
