--- conflicted
+++ resolved
@@ -33,17 +33,10 @@
 
 describe('CollectorTraceExporter - web', () => {
   let collectorTraceExporter: CollectorTraceExporter;
-<<<<<<< HEAD
-  let collectorExporterConfig: collectorTypes.CollectorExporterConfigBrowser;
+  let collectorExporterConfig: CollectorExporterConfigBrowser;
   let spyOpen: sinon.SinonSpy;
   let spySend: sinon.SinonSpy;
   let spyBeacon: sinon.SinonSpy;
-=======
-  let collectorExporterConfig: CollectorExporterConfigBrowser;
-  let spyOpen: any;
-  let spySend: any;
-  let spyBeacon: any;
->>>>>>> 413edb53
   let spans: ReadableSpan[];
 
   beforeEach(() => {
