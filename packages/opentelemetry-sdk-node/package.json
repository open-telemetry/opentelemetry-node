{
  "name": "@opentelemetry/sdk-node",
  "version": "0.15.0",
  "description": "OpenTelemetry SDK for Node.js",
  "main": "build/src/index.js",
  "types": "build/src/index.d.ts",
  "repository": "open-telemetry/opentelemetry-js",
  "scripts": {
    "compile": "tsc --build",
    "clean": "tsc --build --clean",
    "test": "nyc ts-mocha -p tsconfig.json test/**/*.test.ts",
    "codecov": "nyc report --reporter=json && codecov -f coverage/*.json -p ../../",
    "lint": "eslint . --ext .ts",
    "lint:fix": "eslint . --ext .ts --fix",
    "version": "node ../../scripts/version-update.js",
    "watch": "tsc --build --watch"
  },
  "keywords": [
    "opentelemetry",
    "nodejs",
    "tracing",
    "profiling",
    "metrics",
    "stats",
    "monitoring"
  ],
  "author": "OpenTelemetry Authors",
  "license": "Apache-2.0",
  "engines": {
    "node": ">=8.0.0"
  },
  "files": [
    "build/src/**/*.js",
    "build/src/**/*.js.map",
    "build/src/**/*.d.ts",
    "LICENSE",
    "README.md"
  ],
  "publishConfig": {
    "access": "public"
  },
  "dependencies": {
<<<<<<< HEAD
    "@opentelemetry/api": "^0.14.0",
    "@opentelemetry/api-metrics": "^0.14.0",
    "@opentelemetry/context-base": "^0.14.0",
    "@opentelemetry/core": "^0.14.0",
    "@opentelemetry/instrumentation": "^0.14.0",
    "@opentelemetry/metrics": "^0.14.0",
    "@opentelemetry/node": "^0.14.0",
    "@opentelemetry/resource-detector-aws": "^0.14.0",
    "@opentelemetry/resource-detector-gcp": "^0.14.0",
    "@opentelemetry/resources": "^0.14.0",
    "@opentelemetry/tracing": "^0.14.0",
=======
    "@opentelemetry/api": "^0.15.0",
    "@opentelemetry/api-metrics": "^0.15.0",
    "@opentelemetry/context-base": "^0.15.0",
    "@opentelemetry/core": "^0.15.0",
    "@opentelemetry/metrics": "^0.15.0",
    "@opentelemetry/node": "^0.15.0",
    "@opentelemetry/resource-detector-aws": "^0.15.0",
    "@opentelemetry/resource-detector-gcp": "^0.15.0",
    "@opentelemetry/resources": "^0.15.0",
    "@opentelemetry/tracing": "^0.15.0",
>>>>>>> 31ab0128
    "nock": "12.0.3"
  },
  "devDependencies": {
    "@opentelemetry/context-async-hooks": "^0.15.0",
    "@types/mocha": "8.2.0",
    "@types/node": "14.14.20",
    "@types/semver": "7.3.4",
    "@types/sinon": "9.0.10",
    "codecov": "3.8.1",
    "gcp-metadata": "^4.1.4",
    "gts": "2.0.2",
    "istanbul-instrumenter-loader": "3.0.1",
    "mocha": "7.2.0",
    "nyc": "15.1.0",
    "semver": "7.3.4",
    "sinon": "9.2.3",
    "ts-loader": "8.0.14",
    "ts-mocha": "8.0.0",
    "typescript": "3.9.7"
  }
}<|MERGE_RESOLUTION|>--- conflicted
+++ resolved
@@ -40,30 +40,17 @@
     "access": "public"
   },
   "dependencies": {
-<<<<<<< HEAD
-    "@opentelemetry/api": "^0.14.0",
-    "@opentelemetry/api-metrics": "^0.14.0",
-    "@opentelemetry/context-base": "^0.14.0",
-    "@opentelemetry/core": "^0.14.0",
-    "@opentelemetry/instrumentation": "^0.14.0",
-    "@opentelemetry/metrics": "^0.14.0",
-    "@opentelemetry/node": "^0.14.0",
-    "@opentelemetry/resource-detector-aws": "^0.14.0",
-    "@opentelemetry/resource-detector-gcp": "^0.14.0",
-    "@opentelemetry/resources": "^0.14.0",
-    "@opentelemetry/tracing": "^0.14.0",
-=======
     "@opentelemetry/api": "^0.15.0",
     "@opentelemetry/api-metrics": "^0.15.0",
     "@opentelemetry/context-base": "^0.15.0",
     "@opentelemetry/core": "^0.15.0",
+    "@opentelemetry/instrumentation": "^0.15.0",
     "@opentelemetry/metrics": "^0.15.0",
     "@opentelemetry/node": "^0.15.0",
     "@opentelemetry/resource-detector-aws": "^0.15.0",
     "@opentelemetry/resource-detector-gcp": "^0.15.0",
     "@opentelemetry/resources": "^0.15.0",
     "@opentelemetry/tracing": "^0.15.0",
->>>>>>> 31ab0128
     "nock": "12.0.3"
   },
   "devDependencies": {
