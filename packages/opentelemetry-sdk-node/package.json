--- conflicted
+++ resolved
@@ -48,12 +48,7 @@
     "@opentelemetry/resource-detector-aws": "0.19.0",
     "@opentelemetry/resource-detector-gcp": "0.19.0",
     "@opentelemetry/resources": "0.19.0",
-<<<<<<< HEAD
-    "@opentelemetry/tracing": "0.19.0",
-    "nock": "13.0.11"
-=======
     "@opentelemetry/tracing": "0.19.0"
->>>>>>> 8bb9752d
   },
   "peerDependencies": {
     "@opentelemetry/api": "^0.20.0"
@@ -69,7 +64,7 @@
     "gcp-metadata": "^4.1.4",
     "istanbul-instrumenter-loader": "3.0.1",
     "mocha": "7.2.0",
-    "nock": "12.0.3",
+    "nock": "13.0.11",
     "nyc": "15.1.0",
     "semver": "7.3.5",
     "sinon": "10.0.0",
