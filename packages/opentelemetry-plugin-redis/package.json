{
  "name": "@opentelemetry/plugin-redis",
  "version": "0.3.3",
  "description": "OpenTelemetry redis automatic instrumentation package.",
  "main": "build/src/index.js",
  "types": "build/src/index.d.ts",
  "repository": "open-telemetry/opentelemetry-js",
  "scripts": {
    "test": "nyc ts-mocha -p tsconfig.json 'test/**/*.ts'",
    "test:debug": "cross-env RUN_REDIS_TESTS_LOCAL=true ts-mocha --inspect-brk --no-timeouts -p tsconfig.json 'test/**/*.test.ts'",
    "test:local": "cross-env RUN_REDIS_TESTS_LOCAL=true yarn test",
    "tdd": "yarn test -- --watch-extensions ts --watch",
    "clean": "rimraf build/*",
    "check": "gts check",
    "precompile": "tsc --version",
    "version:update": "node ../../scripts/version-update.js",
    "compile": "npm run version:update && tsc -p .",
    "codecov": "nyc report --reporter=json && codecov -f coverage/*.json -p ../../",
    "fix": "gts fix",
    "prepare": "npm run compile"
  },
  "keywords": [
    "opentelemetry",
    "redis",
    "nodejs",
    "tracing",
    "profiling",
    "plugin"
  ],
  "author": "OpenTelemetry Authors",
  "license": "Apache-2.0",
  "engines": {
    "node": ">=8.0.0"
  },
  "files": [
    "build/src/**/*.js",
    "build/src/**/*.d.ts",
    "doc",
    "LICENSE",
    "README.md"
  ],
  "publishConfig": {
    "access": "public"
  },
  "devDependencies": {
    "@opentelemetry/node": "^0.3.3",
    "@opentelemetry/test-utils": "^0.3.3",
    "@opentelemetry/tracing": "^0.3.3",
    "@types/mocha": "^5.2.7",
    "@types/node": "^12.6.9",
    "@types/redis": "^2.8.14",
    "@types/shimmer": "^1.0.1",
    "codecov": "^3.6.1",
    "cross-env": "^6.0.3",
    "gts": "^1.1.0",
    "mocha": "^6.2.0",
    "nyc": "^14.1.1",
    "redis": "^2.8.0",
    "rimraf": "^3.0.0",
    "ts-mocha": "^6.0.0",
    "ts-node": "^8.6.2",
    "tslint-consistent-codestyle": "^1.15.1",
    "tslint-microsoft-contrib": "^6.2.0",
    "typescript": "3.7.2"
  },
  "dependencies": {
<<<<<<< HEAD
    "@opentelemetry/core": "^0.3.2",
    "@opentelemetry/api": "^0.3.2",
=======
    "@opentelemetry/core": "^0.3.3",
    "@opentelemetry/types": "^0.3.3",
>>>>>>> cb677c05
    "shimmer": "^1.2.1"
  }
}<|MERGE_RESOLUTION|>--- conflicted
+++ resolved
@@ -45,7 +45,6 @@
   "devDependencies": {
     "@opentelemetry/node": "^0.3.3",
     "@opentelemetry/test-utils": "^0.3.3",
-    "@opentelemetry/tracing": "^0.3.3",
     "@types/mocha": "^5.2.7",
     "@types/node": "^12.6.9",
     "@types/redis": "^2.8.14",
@@ -64,13 +63,8 @@
     "typescript": "3.7.2"
   },
   "dependencies": {
-<<<<<<< HEAD
-    "@opentelemetry/core": "^0.3.2",
-    "@opentelemetry/api": "^0.3.2",
-=======
     "@opentelemetry/core": "^0.3.3",
-    "@opentelemetry/types": "^0.3.3",
->>>>>>> cb677c05
+    "@opentelemetry/api": "^0.3.3",
     "shimmer": "^1.2.1"
   }
 }