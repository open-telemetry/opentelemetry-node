--- conflicted
+++ resolved
@@ -23,11 +23,7 @@
   COUNTER,
   UP_DOWN_COUNTER,
   VALUE_RECORDER,
-<<<<<<< HEAD
-  OBSERVER, // deprecated
-=======
   OBSERVER, // @TODO remove later #1146
->>>>>>> a4da9de5
   SUM_OBSERVER,
   UP_DOWN_SUM_OBSERVER,
   VALUE_OBSERVER,
