--- conflicted
+++ resolved
@@ -14,12 +14,8 @@
  * limitations under the License.
  */
 
-<<<<<<< HEAD
 import { Logger } from '@opentelemetry/api';
 import * as api from '@opentelemetry/api-metrics';
-=======
-import * as api from '@opentelemetry/api';
->>>>>>> 342b168f
 import { ConsoleLogger } from '@opentelemetry/core';
 import { Resource } from '@opentelemetry/resources';
 import { Meter } from '.';
