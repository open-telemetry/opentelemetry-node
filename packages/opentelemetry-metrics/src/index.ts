/*!
 * Copyright 2019, OpenTelemetry Authors
 *
 * Licensed under the Apache License, Version 2.0 (the "License");
 * you may not use this file except in compliance with the License.
 * You may obtain a copy of the License at
 *
 *      https://www.apache.org/licenses/LICENSE-2.0
 *
 * Unless required by applicable law or agreed to in writing, software
 * distributed under the License is distributed on an "AS IS" BASIS,
 * WITHOUT WARRANTIES OR CONDITIONS OF ANY KIND, either express or implied.
 * See the License for the specific language governing permissions and
 * limitations under the License.
 */

export * from './BoundInstrument';
export * from './Meter';
export * from './MeterProvider';
<<<<<<< HEAD
export * from './Metric';
export * from './MetricObservable';
export * from './export/Aggregator';
=======
export * from './export/aggregators';
>>>>>>> 60132b9e
export * from './export/ConsoleMetricExporter';
export * from './export/types';<|MERGE_RESOLUTION|>--- conflicted
+++ resolved
@@ -17,12 +17,8 @@
 export * from './BoundInstrument';
 export * from './Meter';
 export * from './MeterProvider';
-<<<<<<< HEAD
 export * from './Metric';
 export * from './MetricObservable';
-export * from './export/Aggregator';
-=======
 export * from './export/aggregators';
->>>>>>> 60132b9e
 export * from './export/ConsoleMetricExporter';
 export * from './export/types';