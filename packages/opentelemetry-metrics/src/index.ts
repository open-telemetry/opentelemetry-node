/*
 * Copyright The OpenTelemetry Authors
 *
 * Licensed under the Apache License, Version 2.0 (the "License");
 * you may not use this file except in compliance with the License.
 * You may obtain a copy of the License at
 *
 *      https://www.apache.org/licenses/LICENSE-2.0
 *
 * Unless required by applicable law or agreed to in writing, software
 * distributed under the License is distributed on an "AS IS" BASIS,
 * WITHOUT WARRANTIES OR CONDITIONS OF ANY KIND, either express or implied.
 * See the License for the specific language governing permissions and
 * limitations under the License.
 */

export * from './BoundInstrument';
export * from './CounterMetric';
export * from './ValueRecorderMetric';
export * from './Meter';
export * from './Metric';
export * from './ValueObserverMetric';
export * from './export/aggregators';
<<<<<<< HEAD
export * from './export/controllers';
=======
export * from './export/Batcher';
>>>>>>> a557b04b
export * from './export/ConsoleMetricExporter';
export * from './export/types';
export * from './UpDownCounterMetric';<|MERGE_RESOLUTION|>--- conflicted
+++ resolved
@@ -21,11 +21,8 @@
 export * from './Metric';
 export * from './ValueObserverMetric';
 export * from './export/aggregators';
-<<<<<<< HEAD
 export * from './export/controllers';
-=======
 export * from './export/Batcher';
->>>>>>> a557b04b
 export * from './export/ConsoleMetricExporter';
 export * from './export/types';
 export * from './UpDownCounterMetric';