/*
 * Copyright The OpenTelemetry Authors
 *
 * Licensed under the Apache License, Version 2.0 (the "License");
 * you may not use this file except in compliance with the License.
 * You may obtain a copy of the License at
 *
 *      https://www.apache.org/licenses/LICENSE-2.0
 *
 * Unless required by applicable law or agreed to in writing, software
 * distributed under the License is distributed on an "AS IS" BASIS,
 * WITHOUT WARRANTIES OR CONDITIONS OF ANY KIND, either express or implied.
 * See the License for the specific language governing permissions and
 * limitations under the License.
 */

import * as api from '@opentelemetry/api';
import { ConsoleLogger, InstrumentationLibrary } from '@opentelemetry/core';
import { Resource } from '@opentelemetry/resources';
import { BatchObserverMetric } from './BatchObserverMetric';
import { BaseBoundInstrument } from './BoundInstrument';
import { UpDownCounterMetric } from './UpDownCounterMetric';
import { CounterMetric } from './CounterMetric';
import { MetricRecord } from './export/types';
import { ValueRecorderMetric } from './ValueRecorderMetric';
import { Metric } from './Metric';
import { ValueObserverMetric } from './ValueObserverMetric';
import { DEFAULT_METRIC_OPTIONS, DEFAULT_CONFIG, MeterConfig } from './types';
import { Batcher, UngroupedBatcher } from './export/Batcher';
import { PushController } from './export/Controller';
import { NoopExporter } from './export/NoopExporter';

/**
 * Meter is an implementation of the {@link Meter} interface.
 */
export class Meter implements api.Meter {
  private readonly _logger: api.Logger;
  private readonly _metrics = new Map<string, Metric<BaseBoundInstrument>>();
  private readonly _batcher: Batcher;
  private readonly _resource: Resource;
  private readonly _instrumentationLibrary: InstrumentationLibrary;

  /**
   * Constructs a new Meter instance.
   */
  constructor(
    instrumentationLibrary: InstrumentationLibrary,
    config: MeterConfig = DEFAULT_CONFIG
  ) {
    this._logger = config.logger || new ConsoleLogger(config.logLevel);
    this._batcher = config.batcher ?? new UngroupedBatcher();
    this._resource = config.resource || Resource.createTelemetrySDKResource();
    this._instrumentationLibrary = instrumentationLibrary;
    // start the push controller
    const exporter = config.exporter || new NoopExporter();
    const interval = config.interval;
    new PushController(this, exporter, interval);
  }

  /**
   * Creates and returns a new {@link ValueRecorder}.
   * @param name the name of the metric.
   * @param [options] the metric options.
   */
  createValueRecorder(
    name: string,
    options?: api.MetricOptions
  ): api.ValueRecorder {
    if (!this._isValidName(name)) {
      this._logger.warn(
        `Invalid metric name ${name}. Defaulting to noop metric implementation.`
      );
      return api.NOOP_VALUE_RECORDER_METRIC;
    }
    const opt: api.MetricOptions = {
      logger: this._logger,
      ...DEFAULT_METRIC_OPTIONS,
      absolute: true, // value recorders are defined as absolute by default
      ...options,
    };

    const valueRecorder = new ValueRecorderMetric(
      name,
      opt,
      this._batcher,
      this._resource,
      this._instrumentationLibrary
    );
    this._registerMetric(name, valueRecorder);
    return valueRecorder;
  }

  /**
   * Creates a new counter metric. Generally, this kind of metric when the
   * value is a quantity, the sum is of primary interest, and the event count
   * and value distribution are not of primary interest.
   * @param name the name of the metric.
   * @param [options] the metric options.
   */
  createCounter(name: string, options?: api.MetricOptions): api.Counter {
    if (!this._isValidName(name)) {
      this._logger.warn(
        `Invalid metric name ${name}. Defaulting to noop metric implementation.`
      );
      return api.NOOP_COUNTER_METRIC;
    }
    const opt: api.MetricOptions = {
      logger: this._logger,
      ...DEFAULT_METRIC_OPTIONS,
      ...options,
    };
    const counter = new CounterMetric(
      name,
      opt,
      this._batcher,
      this._resource,
      this._instrumentationLibrary
    );
    this._registerMetric(name, counter);
    return counter;
  }

  /**
   * Creates a new `UpDownCounter` metric. UpDownCounter is a synchronous
   * instrument and very similar to Counter except that Add(increment)
   * supports negative increments. It is generally useful for capturing changes
   * in an amount of resources used, or any quantity that rises and falls
   * during a request.
   *
   * @param name the name of the metric.
   * @param [options] the metric options.
   */
  createUpDownCounter(
    name: string,
    options?: api.MetricOptions
  ): api.UpDownCounter {
    if (!this._isValidName(name)) {
      this._logger.warn(
        `Invalid metric name ${name}. Defaulting to noop metric implementation.`
      );
      return api.NOOP_COUNTER_METRIC;
    }
    const opt: api.MetricOptions = {
      ...DEFAULT_METRIC_OPTIONS,
      logger: this._logger,
      ...options,
    };
    const upDownCounter = new UpDownCounterMetric(
      name,
      opt,
      this._batcher,
      this._resource,
      this._instrumentationLibrary
    );
    this._registerMetric(name, upDownCounter);
    return upDownCounter;
  }

  /**
   * Creates a new value observer metric.
   * @param name the name of the metric.
   * @param [options] the metric options.
   * @param [callback] the value observer callback
   */
  createValueObserver(
    name: string,
    options: api.MetricOptions = {},
    callback?: (observerResult: api.ObserverResult) => void
  ): api.ValueObserver {
    if (!this._isValidName(name)) {
      this._logger.warn(
        `Invalid metric name ${name}. Defaulting to noop metric implementation.`
      );
      return api.NOOP_VALUE_OBSERVER_METRIC;
    }
    const opt: api.MetricOptions = {
      logger: this._logger,
      ...DEFAULT_METRIC_OPTIONS,
      ...options,
    };
    const valueObserver = new ValueObserverMetric(
      name,
      opt,
      this._batcher,
      this._resource,
<<<<<<< HEAD
      callback
    );
    this._registerMetric(name, valueObserver);
    return valueObserver;
  }

  /**
   * Creates a new batch observer metric.
   * @param name the name of the metric.
   * @param callback the batch observer callback
   * @param [options] the metric batch options.
   */
  createBatchObserver(
    name: string,
    callback: (observerResult: api.BatchObserverResult) => void,
    options: api.BatchMetricOptions = {}
  ): api.BatchObserver {
    if (!this._isValidName(name)) {
      this._logger.warn(
        `Invalid metric name ${name}. Defaulting to noop metric implementation.`
      );
      return api.NOOP_BATCH_OBSERVER_METRIC;
    }
    const opt: api.BatchMetricOptions = {
      logger: this._logger,
      ...DEFAULT_METRIC_OPTIONS,
      ...options,
    };
    const batchObserver = new BatchObserverMetric(
      name,
      opt,
      this._batcher,
      this._resource,
      callback
=======
      this._instrumentationLibrary
>>>>>>> 5aa851a1
    );
    this._registerMetric(name, batchObserver);
    return batchObserver;
  }

  /**
   * Collects all the metrics created with this `Meter` for export.
   *
   * Utilizes the batcher to create checkpoints of the current values in
   * each aggregator belonging to the metrics that were created with this
   * meter instance.
   */
  collect(): Promise<unknown> {
    return new Promise((resolve, reject) => {
      const metrics: Promise<MetricRecord[]>[] = [];
      Array.from(this._metrics.values()).forEach(metric => {
        metrics.push(metric.getMetricRecord());
      });
      Promise.all(metrics)
        .then(records => {
          records.forEach(metrics => {
            metrics.forEach(metric => this._batcher.process(metric));
          });
          resolve();
        })
        .catch(reject);
    });
  }

  getBatcher(): Batcher {
    return this._batcher;
  }

  /**
   * Registers metric to register.
   * @param name The name of the metric.
   * @param metric The metric to register.
   */
  private _registerMetric<T extends BaseBoundInstrument>(
    name: string,
    metric: Metric<T>
  ): void {
    if (this._metrics.has(name)) {
      this._logger.error(
        `A metric with the name ${name} has already been registered.`
      );
      return;
    }
    this._metrics.set(name, metric);
  }

  /**
   * Ensure a metric name conforms to the following rules:
   *
   * 1. They are non-empty strings
   *
   * 2. The first character must be non-numeric, non-space, non-punctuation
   *
   * 3. Subsequent characters must be belong to the alphanumeric characters,
   *    '_', '.', and '-'.
   *
   * Names are case insensitive
   *
   * @param name Name of metric to be created
   */
  private _isValidName(name: string): boolean {
    return Boolean(name.match(/^[a-z][a-z0-9_.-]*$/i));
  }
}<|MERGE_RESOLUTION|>--- conflicted
+++ resolved
@@ -183,7 +183,7 @@
       opt,
       this._batcher,
       this._resource,
-<<<<<<< HEAD
+      this._instrumentationLibrary,
       callback
     );
     this._registerMetric(name, valueObserver);
@@ -217,10 +217,8 @@
       opt,
       this._batcher,
       this._resource,
+      this._instrumentationLibrary,
       callback
-=======
-      this._instrumentationLibrary
->>>>>>> 5aa851a1
     );
     this._registerMetric(name, batchObserver);
     return batchObserver;
