--- conflicted
+++ resolved
@@ -29,14 +29,10 @@
   DEFAULT_CONFIG,
   MeterConfig,
 } from './types';
-<<<<<<< HEAD
-import { ReadableMetric } from './export/types';
 import { LabelSet } from './LabelSet';
-=======
 import { ReadableMetric, MetricExporter } from './export/types';
 import { notNull } from './Utils';
 import { ExportResult } from '@opentelemetry/base';
->>>>>>> e1a27795
 
 /**
  * Meter is an implementation of the {@link Meter} interface.
