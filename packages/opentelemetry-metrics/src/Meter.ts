/*
 * Copyright The OpenTelemetry Authors
 *
 * Licensed under the Apache License, Version 2.0 (the "License");
 * you may not use this file except in compliance with the License.
 * You may obtain a copy of the License at
 *
 *      https://www.apache.org/licenses/LICENSE-2.0
 *
 * Unless required by applicable law or agreed to in writing, software
 * distributed under the License is distributed on an "AS IS" BASIS,
 * WITHOUT WARRANTIES OR CONDITIONS OF ANY KIND, either express or implied.
 * See the License for the specific language governing permissions and
 * limitations under the License.
 */

import * as api from '@opentelemetry/api';
import { ConsoleLogger, InstrumentationLibrary } from '@opentelemetry/core';
import { Resource } from '@opentelemetry/resources';
import { BaseBoundInstrument } from './BoundInstrument';
import { UpDownCounterMetric } from './UpDownCounterMetric';
import {
  Metric,
  CounterMetric,
  ValueRecorderMetric,
  ObserverMetric,
} from './Metric';
import {
  MetricOptions,
  DEFAULT_METRIC_OPTIONS,
  DEFAULT_CONFIG,
  MeterConfig,
} from './types';
import { Batcher, UngroupedBatcher } from './export/Batcher';

/**
 * Meter is an implementation of the {@link Meter} interface.
 */
export class Meter implements api.Meter {
  private readonly _logger: api.Logger;
  private readonly _metrics = new Map<string, Metric<BaseBoundInstrument>>();
  private readonly _batcher: Batcher;
  private readonly _resource: Resource;
  private readonly _instrumentationLibrary: InstrumentationLibrary;

  /**
   * Constructs a new Meter instance.
   */
  constructor(
    instrumentationLibrary: InstrumentationLibrary,
    config: MeterConfig = DEFAULT_CONFIG
  ) {
    this._logger = config.logger || new ConsoleLogger(config.logLevel);
    this._batcher = config.batcher ?? new UngroupedBatcher();
    this._resource = config.resource || Resource.createTelemetrySDKResource();
<<<<<<< HEAD
=======
    this._instrumentationLibrary = instrumentationLibrary;
    // start the push controller
    const exporter = config.exporter || new NoopExporter();
    const interval = config.interval;
    new PushController(this, exporter, interval);
>>>>>>> 806eabd0
  }

  /**
   * Creates and returns a new {@link ValueRecorder}.
   * @param name the name of the metric.
   * @param [options] the metric options.
   */
  createValueRecorder(
    name: string,
    options?: api.MetricOptions
  ): api.ValueRecorder {
    if (!this._isValidName(name)) {
      this._logger.warn(
        `Invalid metric name ${name}. Defaulting to noop metric implementation.`
      );
      return api.NOOP_VALUE_RECORDER_METRIC;
    }
    const opt: MetricOptions = {
      logger: this._logger,
      ...DEFAULT_METRIC_OPTIONS,
      absolute: true, // value recorders are defined as absolute by default
      ...options,
    };

    const valueRecorder = new ValueRecorderMetric(
      name,
      opt,
      this._batcher,
      this._resource,
      this._instrumentationLibrary
    );
    this._registerMetric(name, valueRecorder);
    return valueRecorder;
  }

  /**
   * Creates a new counter metric. Generally, this kind of metric when the
   * value is a quantity, the sum is of primary interest, and the event count
   * and value distribution are not of primary interest.
   * @param name the name of the metric.
   * @param [options] the metric options.
   */
  createCounter(name: string, options?: api.MetricOptions): api.Counter {
    if (!this._isValidName(name)) {
      this._logger.warn(
        `Invalid metric name ${name}. Defaulting to noop metric implementation.`
      );
      return api.NOOP_COUNTER_METRIC;
    }
    const opt: MetricOptions = {
      logger: this._logger,
      ...DEFAULT_METRIC_OPTIONS,
      ...options,
    };
    const counter = new CounterMetric(
      name,
      opt,
      this._batcher,
      this._resource,
      this._instrumentationLibrary
    );
    this._registerMetric(name, counter);
    return counter;
  }

  /**
   * Creates a new `UpDownCounter` metric. UpDownCounter is a synchronous
   * instrument and very similar to Counter except that Add(increment)
   * supports negative increments. It is generally useful for capturing changes
   * in an amount of resources used, or any quantity that rises and falls
   * during a request.
   *
   * @param name the name of the metric.
   * @param [options] the metric options.
   */
  createUpDownCounter(
    name: string,
    options?: api.MetricOptions
  ): api.UpDownCounter {
    if (!this._isValidName(name)) {
      this._logger.warn(
        `Invalid metric name ${name}. Defaulting to noop metric implementation.`
      );
      return api.NOOP_COUNTER_METRIC;
    }
    const opt: MetricOptions = {
      logger: this._logger,
      ...DEFAULT_METRIC_OPTIONS,
      ...options,
    };
    const upDownCounter = new UpDownCounterMetric(
      name,
      opt,
      this._batcher,
      this._resource,
      this._instrumentationLibrary
    );
    this._registerMetric(name, upDownCounter);
    return upDownCounter;
  }

  /**
   * Creates a new observer metric.
   * @param name the name of the metric.
   * @param [options] the metric options.
   */
  createObserver(name: string, options?: api.MetricOptions): api.Observer {
    if (!this._isValidName(name)) {
      this._logger.warn(
        `Invalid metric name ${name}. Defaulting to noop metric implementation.`
      );
      return api.NOOP_OBSERVER_METRIC;
    }
    const opt: MetricOptions = {
      logger: this._logger,
      ...DEFAULT_METRIC_OPTIONS,
      ...options,
    };
    const observer = new ObserverMetric(
      name,
      opt,
      this._batcher,
      this._resource,
      this._instrumentationLibrary
    );
    this._registerMetric(name, observer);
    return observer;
  }

  /**
   * Collects all the metrics created with this `Meter` for export.
   *
   * Utilizes the batcher to create checkpoints of the current values in
   * each aggregator belonging to the metrics that were created with this
   * meter instance.
   */
  collect() {
    Array.from(this._metrics.values()).forEach(metric => {
      metric.getMetricRecord().forEach(record => {
        this._batcher.process(record);
      });
    });
  }

  getBatcher(): Batcher {
    return this._batcher;
  }

  /**
   * Registers metric to register.
   * @param name The name of the metric.
   * @param metric The metric to register.
   */
  private _registerMetric<T extends BaseBoundInstrument>(
    name: string,
    metric: Metric<T>
  ): void {
    if (this._metrics.has(name)) {
      this._logger.error(
        `A metric with the name ${name} has already been registered.`
      );
      return;
    }
    this._metrics.set(name, metric);
  }

  /**
   * Ensure a metric name conforms to the following rules:
   *
   * 1. They are non-empty strings
   *
   * 2. The first character must be non-numeric, non-space, non-punctuation
   *
   * 3. Subsequent characters must be belong to the alphanumeric characters,
   *    '_', '.', and '-'.
   *
   * Names are case insensitive
   *
   * @param name Name of metric to be created
   */
  private _isValidName(name: string): boolean {
    return Boolean(name.match(/^[a-z][a-z0-9_.-]*$/i));
  }
}<|MERGE_RESOLUTION|>--- conflicted
+++ resolved
@@ -53,14 +53,7 @@
     this._logger = config.logger || new ConsoleLogger(config.logLevel);
     this._batcher = config.batcher ?? new UngroupedBatcher();
     this._resource = config.resource || Resource.createTelemetrySDKResource();
-<<<<<<< HEAD
-=======
     this._instrumentationLibrary = instrumentationLibrary;
-    // start the push controller
-    const exporter = config.exporter || new NoopExporter();
-    const interval = config.interval;
-    new PushController(this, exporter, interval);
->>>>>>> 806eabd0
   }
 
   /**
