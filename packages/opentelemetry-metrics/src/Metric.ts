--- conflicted
+++ resolved
@@ -15,13 +15,8 @@
  */
 
 import * as types from '@opentelemetry/types';
-<<<<<<< HEAD
-import { CounterHandle, GaugeHandle } from './Handle';
-=======
 import { hrTime } from '@opentelemetry/core';
-import { hashLabelValues } from './Utils';
 import { CounterHandle, GaugeHandle, BaseHandle } from './Handle';
->>>>>>> ae904d59
 import { MetricOptions } from './types';
 import {
   ReadableMetric,
@@ -57,11 +52,11 @@
    * @param labelSet the canonicalized LabelSet used to associate with this metric handle.
    */
   getHandle(labelSet: types.LabelSet): T {
-    if (this._handles.has(labelSet.labelSetKey))
-      return this._handles.get(labelSet.labelSetKey)!;
+    if (this._handles.has(labelSet.encoded))
+      return this._handles.get(labelSet.encoded)!;
 
     const handle = this._makeHandle(labelSet);
-    this._handles.set(labelSet.labelSetKey, handle);
+    this._handles.set(labelSet.encoded, handle);
     return handle;
   }
 
@@ -79,7 +74,7 @@
    * @param labelSet the canonicalized LabelSet used to associate with this metric handle.
    */
   removeHandle(labelSet: types.LabelSet): void {
-    this._handles.delete(labelSet.labelSetKey);
+    this._handles.delete(labelSet.encoded);
   }
 
   /**
@@ -95,9 +90,6 @@
     return;
   }
 
-<<<<<<< HEAD
-  protected abstract _makeHandle(labelSet: types.LabelSet): T;
-=======
   /**
    * Provides a ReadableMetric with one or more TimeSeries.
    * @returns The ReadableMetric, or null if TimeSeries is not present in
@@ -125,8 +117,7 @@
     };
   }
 
-  protected abstract _makeHandle(labelValues: string[]): T;
->>>>>>> ae904d59
+  protected abstract _makeHandle(labelSet: types.LabelSet): T;
 }
 
 /** This is a SDK implementation of Counter Metric. */
@@ -142,14 +133,10 @@
   }
   protected _makeHandle(labelSet: types.LabelSet): CounterHandle {
     return new CounterHandle(
+      labelSet,
       this._disabled,
       this._monotonic,
-<<<<<<< HEAD
-      labelSet,
-=======
       this._valueType,
-      labelValues,
->>>>>>> ae904d59
       this._logger
     );
   }
@@ -168,14 +155,10 @@
   }
   protected _makeHandle(labelSet: types.LabelSet): GaugeHandle {
     return new GaugeHandle(
+      labelSet,
       this._disabled,
       this._monotonic,
-<<<<<<< HEAD
-      labelSet,
-=======
       this._valueType,
-      labelValues,
->>>>>>> ae904d59
       this._logger
     );
   }
