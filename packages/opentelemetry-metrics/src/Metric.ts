/*
 * Copyright The OpenTelemetry Authors
 *
 * Licensed under the Apache License, Version 2.0 (the "License");
 * you may not use this file except in compliance with the License.
 * You may obtain a copy of the License at
 *
 *      https://www.apache.org/licenses/LICENSE-2.0
 *
 * Unless required by applicable law or agreed to in writing, software
 * distributed under the License is distributed on an "AS IS" BASIS,
 * WITHOUT WARRANTIES OR CONDITIONS OF ANY KIND, either express or implied.
 * See the License for the specific language governing permissions and
 * limitations under the License.
 */
import * as api from '@opentelemetry/api';
import { NoopLogger } from '@opentelemetry/core';
import { Resource } from '@opentelemetry/resources';
import { BaseBoundInstrument } from './BoundInstrument';
import { MetricDescriptor, MetricKind, MetricRecord } from './export/types';
import { hashLabels } from './Utils';

/** This is a SDK implementation of {@link Metric} interface. */
export abstract class Metric<T extends BaseBoundInstrument>
  implements api.UnboundMetric<T> {
  protected readonly _disabled: boolean;
  protected readonly _valueType: api.ValueType;
  protected readonly _logger: api.Logger;
  protected readonly _descriptor: MetricDescriptor;
  private readonly _instruments: Map<string, T> = new Map();

  constructor(
    private readonly _name: string,
    private readonly _options: api.MetricOptions,
    private readonly _kind: MetricKind,
    readonly resource: Resource
  ) {
<<<<<<< HEAD
    this._monotonic = !!_options.monotonic;
    this._disabled = !!_options.disabled;
    this._valueType =
      typeof _options.valueType === 'number'
        ? _options.valueType
        : api.ValueType.DOUBLE;
    this._logger = _options.logger ?? new NoopLogger();
=======
    this._disabled = _options.disabled;
    this._valueType = _options.valueType;
    this._logger = _options.logger;
>>>>>>> acb0a2fc
    this._descriptor = this._getMetricDescriptor();
  }

  /**
   * Returns an Instrument associated with specified Labels.
   * It is recommended to keep a reference to the Instrument instead of always
   * calling this method for each operation.
   * @param labels key-values pairs that are associated with a specific metric
   *     that you want to record.
   */
  bind(labels: api.Labels): T {
    const hash = hashLabels(labels);
    if (this._instruments.has(hash)) return this._instruments.get(hash)!;

    const instrument = this._makeInstrument(labels);
    this._instruments.set(hash, instrument);
    return instrument;
  }

  /**
   * Removes the Instrument from the metric, if it is present.
   * @param labels key-values pairs that are associated with a specific metric.
   */
  unbind(labels: api.Labels): void {
    this._instruments.delete(hashLabels(labels));
  }

  /**
   * Clears all Instruments from the Metric.
   */
  clear(): void {
    this._instruments.clear();
  }

  getMetricRecord(): Promise<MetricRecord[]> {
    return new Promise(resolve => {
      resolve(
        Array.from(this._instruments.values()).map(instrument => ({
          descriptor: this._descriptor,
          labels: instrument.getLabels(),
          aggregator: instrument.getAggregator(),
          resource: this.resource,
        }))
      );
    });
  }

  private _getMetricDescriptor(): MetricDescriptor {
    return {
      name: this._name,
      description: this._options.description || '',
      unit: this._options.unit || '1',
      metricKind: this._kind,
      valueType: this._valueType,
    };
  }

  protected abstract _makeInstrument(labels: api.Labels): T;
<<<<<<< HEAD
=======
}

/** This is a SDK implementation of Counter Metric. */
export class CounterMetric extends Metric<BoundCounter> implements api.Counter {
  constructor(
    name: string,
    options: MetricOptions,
    private readonly _batcher: Batcher,
    resource: Resource
  ) {
    super(name, options, MetricKind.COUNTER, resource);
  }
  protected _makeInstrument(labels: api.Labels): BoundCounter {
    return new BoundCounter(
      labels,
      this._disabled,
      this._valueType,
      this._logger,
      // @todo: consider to set to CounterSumAggregator always.
      this._batcher.aggregatorFor(this._descriptor)
    );
  }

  /**
   * Adds the given value to the current value. Values cannot be negative.
   * @param value the value to add.
   * @param [labels = {}] key-values pairs that are associated with a specific
   *     metric that you want to record.
   */
  add(value: number, labels: api.Labels = {}) {
    this.bind(labels).add(value);
  }
}

export class ValueRecorderMetric extends Metric<BoundValueRecorder>
  implements api.ValueRecorder {
  protected readonly _absolute: boolean;

  constructor(
    name: string,
    options: MetricOptions,
    private readonly _batcher: Batcher,
    resource: Resource
  ) {
    super(name, options, MetricKind.VALUE_RECORDER, resource);

    this._absolute = options.absolute !== undefined ? options.absolute : true; // Absolute default is true
  }
  protected _makeInstrument(labels: api.Labels): BoundValueRecorder {
    return new BoundValueRecorder(
      labels,
      this._disabled,
      this._absolute,
      this._valueType,
      this._logger,
      this._batcher.aggregatorFor(this._descriptor)
    );
  }

  record(value: number, labels: api.Labels = {}) {
    this.bind(labels).record(value);
  }
}

/** This is a SDK implementation of Observer Metric. */
export class ObserverMetric extends Metric<BoundObserver>
  implements api.Observer {
  private _observerResult = new ObserverResult();

  constructor(
    name: string,
    options: MetricOptions,
    private readonly _batcher: Batcher,
    resource: Resource
  ) {
    super(name, options, MetricKind.OBSERVER, resource);
  }

  protected _makeInstrument(labels: api.Labels): BoundObserver {
    return new BoundObserver(
      labels,
      this._disabled,
      this._valueType,
      this._logger,
      this._batcher.aggregatorFor(this._descriptor)
    );
  }

  getMetricRecord(): MetricRecord[] {
    this._observerResult.callbackObservers.forEach((callback, labels) => {
      const instrument = this.bind(labels);
      instrument.update(callback());
    });
    return super.getMetricRecord();
  }

  /**
   * Sets a callback where user can observe value for certain labels
   * @param callback
   */
  setCallback(callback: (observerResult: api.ObserverResult) => void): void {
    callback(this._observerResult);
    this._observerResult.observers.forEach((observer, labels) => {
      observer.subscribe(value => {
        const instrument = this.bind(labels);
        instrument.update(value);
      });
    });
  }
>>>>>>> acb0a2fc
}<|MERGE_RESOLUTION|>--- conflicted
+++ resolved
@@ -35,19 +35,12 @@
     private readonly _kind: MetricKind,
     readonly resource: Resource
   ) {
-<<<<<<< HEAD
-    this._monotonic = !!_options.monotonic;
     this._disabled = !!_options.disabled;
     this._valueType =
       typeof _options.valueType === 'number'
         ? _options.valueType
         : api.ValueType.DOUBLE;
     this._logger = _options.logger ?? new NoopLogger();
-=======
-    this._disabled = _options.disabled;
-    this._valueType = _options.valueType;
-    this._logger = _options.logger;
->>>>>>> acb0a2fc
     this._descriptor = this._getMetricDescriptor();
   }
 
@@ -106,116 +99,4 @@
   }
 
   protected abstract _makeInstrument(labels: api.Labels): T;
-<<<<<<< HEAD
-=======
-}
-
-/** This is a SDK implementation of Counter Metric. */
-export class CounterMetric extends Metric<BoundCounter> implements api.Counter {
-  constructor(
-    name: string,
-    options: MetricOptions,
-    private readonly _batcher: Batcher,
-    resource: Resource
-  ) {
-    super(name, options, MetricKind.COUNTER, resource);
-  }
-  protected _makeInstrument(labels: api.Labels): BoundCounter {
-    return new BoundCounter(
-      labels,
-      this._disabled,
-      this._valueType,
-      this._logger,
-      // @todo: consider to set to CounterSumAggregator always.
-      this._batcher.aggregatorFor(this._descriptor)
-    );
-  }
-
-  /**
-   * Adds the given value to the current value. Values cannot be negative.
-   * @param value the value to add.
-   * @param [labels = {}] key-values pairs that are associated with a specific
-   *     metric that you want to record.
-   */
-  add(value: number, labels: api.Labels = {}) {
-    this.bind(labels).add(value);
-  }
-}
-
-export class ValueRecorderMetric extends Metric<BoundValueRecorder>
-  implements api.ValueRecorder {
-  protected readonly _absolute: boolean;
-
-  constructor(
-    name: string,
-    options: MetricOptions,
-    private readonly _batcher: Batcher,
-    resource: Resource
-  ) {
-    super(name, options, MetricKind.VALUE_RECORDER, resource);
-
-    this._absolute = options.absolute !== undefined ? options.absolute : true; // Absolute default is true
-  }
-  protected _makeInstrument(labels: api.Labels): BoundValueRecorder {
-    return new BoundValueRecorder(
-      labels,
-      this._disabled,
-      this._absolute,
-      this._valueType,
-      this._logger,
-      this._batcher.aggregatorFor(this._descriptor)
-    );
-  }
-
-  record(value: number, labels: api.Labels = {}) {
-    this.bind(labels).record(value);
-  }
-}
-
-/** This is a SDK implementation of Observer Metric. */
-export class ObserverMetric extends Metric<BoundObserver>
-  implements api.Observer {
-  private _observerResult = new ObserverResult();
-
-  constructor(
-    name: string,
-    options: MetricOptions,
-    private readonly _batcher: Batcher,
-    resource: Resource
-  ) {
-    super(name, options, MetricKind.OBSERVER, resource);
-  }
-
-  protected _makeInstrument(labels: api.Labels): BoundObserver {
-    return new BoundObserver(
-      labels,
-      this._disabled,
-      this._valueType,
-      this._logger,
-      this._batcher.aggregatorFor(this._descriptor)
-    );
-  }
-
-  getMetricRecord(): MetricRecord[] {
-    this._observerResult.callbackObservers.forEach((callback, labels) => {
-      const instrument = this.bind(labels);
-      instrument.update(callback());
-    });
-    return super.getMetricRecord();
-  }
-
-  /**
-   * Sets a callback where user can observe value for certain labels
-   * @param callback
-   */
-  setCallback(callback: (observerResult: api.ObserverResult) => void): void {
-    callback(this._observerResult);
-    this._observerResult.observers.forEach((observer, labels) => {
-      observer.subscribe(value => {
-        const instrument = this.bind(labels);
-        instrument.update(value);
-      });
-    });
-  }
->>>>>>> acb0a2fc
 }