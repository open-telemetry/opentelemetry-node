/*
 * Copyright The OpenTelemetry Authors
 *
 * Licensed under the Apache License, Version 2.0 (the "License");
 * you may not use this file except in compliance with the License.
 * You may obtain a copy of the License at
 *
 *      https://www.apache.org/licenses/LICENSE-2.0
 *
 * Unless required by applicable law or agreed to in writing, software
 * distributed under the License is distributed on an "AS IS" BASIS,
 * WITHOUT WARRANTIES OR CONDITIONS OF ANY KIND, either express or implied.
 * See the License for the specific language governing permissions and
 * limitations under the License.
 */

import { LogLevel } from '@opentelemetry/core';
import * as api from '@opentelemetry/api';
import { MetricExporter } from './export/types';
import { Resource } from '@opentelemetry/resources';
import { Batcher } from './export/Batcher';

<<<<<<< HEAD
=======
/** Options needed for SDK metric creation. */
export interface MetricOptions {
  /** The name of the component that reports the Metric. */
  component?: string;

  /** The description of the Metric. */
  description: string;

  /** The unit of the Metric values. */
  unit: string;

  /** The map of constant labels for the Metric. */
  constantLabels?: Map<string, string>;

  /** Indicates the metric is a verbose metric that is disabled by default. */
  disabled: boolean;

  /** (Measure only) Asserts that this metric will only accept non-negative values. */
  absolute: boolean;

  /** User provided logger. */
  logger: Logger;

  /** Indicates the type of the recorded value. */
  valueType: ValueType;
}

>>>>>>> acb0a2fc
/** MeterConfig provides an interface for configuring a Meter. */
export interface MeterConfig {
  /** User provided logger. */
  logger?: api.Logger;

  /** level of logger. */
  logLevel?: LogLevel;

  /** Metric exporter. */
  exporter?: MetricExporter;

  /** Metric collect interval */
  interval?: number;

  /** Resource associated with metric telemetry */
  resource?: Resource;

  /** Metric batcher. */
  batcher?: Batcher;
}

/** Default Meter configuration. */
export const DEFAULT_CONFIG = {
  logLevel: LogLevel.INFO,
};

/** The default metric creation options value. */
export const DEFAULT_METRIC_OPTIONS = {
  disabled: false,
  absolute: false,
  description: '',
  unit: '1',
  valueType: api.ValueType.DOUBLE,
};<|MERGE_RESOLUTION|>--- conflicted
+++ resolved
@@ -20,36 +20,6 @@
 import { Resource } from '@opentelemetry/resources';
 import { Batcher } from './export/Batcher';
 
-<<<<<<< HEAD
-=======
-/** Options needed for SDK metric creation. */
-export interface MetricOptions {
-  /** The name of the component that reports the Metric. */
-  component?: string;
-
-  /** The description of the Metric. */
-  description: string;
-
-  /** The unit of the Metric values. */
-  unit: string;
-
-  /** The map of constant labels for the Metric. */
-  constantLabels?: Map<string, string>;
-
-  /** Indicates the metric is a verbose metric that is disabled by default. */
-  disabled: boolean;
-
-  /** (Measure only) Asserts that this metric will only accept non-negative values. */
-  absolute: boolean;
-
-  /** User provided logger. */
-  logger: Logger;
-
-  /** Indicates the type of the recorded value. */
-  valueType: ValueType;
-}
-
->>>>>>> acb0a2fc
 /** MeterConfig provides an interface for configuring a Meter. */
 export interface MeterConfig {
   /** User provided logger. */
