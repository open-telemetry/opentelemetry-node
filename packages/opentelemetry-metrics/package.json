--- conflicted
+++ resolved
@@ -42,13 +42,8 @@
   },
   "devDependencies": {
     "@types/mocha": "7.0.2",
-<<<<<<< HEAD
-    "@types/node": "14.0.12",
+    "@types/node": "14.0.13",
     "@types/sinon": "9.0.4",
-=======
-    "@types/node": "14.0.13",
-    "@types/sinon": "7.5.2",
->>>>>>> bb531ea2
     "codecov": "3.7.0",
     "gts": "2.0.2",
     "mocha": "7.2.0",
