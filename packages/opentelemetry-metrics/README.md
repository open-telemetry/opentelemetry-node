# OpenTelemetry Metrics SDK

[![Gitter chat][gitter-image]][gitter-url]
[![NPM Published Version][npm-img]][npm-url]
[![dependencies][dependencies-image]][dependencies-url]
[![devDependencies][devDependencies-image]][devDependencies-url]
[![Apache License][license-image]][license-image]

OpenTelemetry metrics allow a user to collect data and export it to a metrics backend like [Prometheus](https://prometheus.io/).

## Installation

```bash
npm install --save @opentelemetry/metrics
```

## Usage

### Counter

Choose this kind of metric when the value is a quantity, the sum is of primary interest, and the event count and value distribution are not of primary interest. It is restricted to non-negative increments.
Example uses for Counter:

- count the number of bytes received
- count the number of requests completed
- count the number of accounts created
- count the number of checkpoints run
- count the number of 5xx errors.

```js
const { MeterProvider } = require('@opentelemetry/metrics');

// Initialize the Meter to capture measurements in various ways.
const meter = new MeterProvider().getMeter('your-meter-name');

const counter = meter.createCounter('metric_name', {
  description: 'Example of a counter'
});

const labels = { pid: process.pid };

// Create a BoundInstrument associated with specified label values.
const boundCounter = counter.bind(labels);
boundCounter.add(10);

```

<<<<<<< HEAD
### Value Observer
=======
### UpDownCounter

`UpDownCounter` is similar to `Counter` except that it supports negative increments. It is generally useful for capturing changes in an amount of resources used, or any quantity that rises and falls during a request.

Example uses for UpDownCounter:

- count the number of active requests
- count memory in use by instrumenting new and delete
- count queue size by instrumenting enqueue and dequeue
- count semaphore up and down operations

```js
const { MeterProvider } = require('@opentelemetry/metrics');

// Initialize the Meter to capture measurements in various ways.
const meter = new MeterProvider().getMeter('your-meter-name');

const counter = meter.createUpDownCounter('metric_name', {
  description: 'Example of a UpDownCounter'
});

const labels = { pid: process.pid };

// Create a BoundInstrument associated with specified label values.
const boundCounter = counter.bind(labels);
boundCounter.add(Math.random() > 0.5 ? 1 : -1);

```

### Observable
>>>>>>> 5aa851a1

Choose this kind of metric when only last value is important without worry about aggregation

```js
const { MeterProvider } = require('@opentelemetry/metrics');

const meter = new MeterProvider().getMeter('your-meter-name');

meter.createValueObserver('cpu_core_usage', {
  monotonic: false,
  description: 'Example of a sync observer with callback',
}, (observerResult) => {
  observerResult.observe(getRandomValue(), { core: '1' });
  observerResult.observe(getRandomValue(), { core: '2' });
});

function getRandomValue() {
  return Math.random();
}

```

### Batch Observer

Choose this kind of metric when you need to update multiple observers with the results of a single async calculation.

```js
const { MeterProvider } = require('@opentelemetry/metrics');
const { PrometheusExporter } = require('@opentelemetry/exporter-prometheus');

const exporter = new PrometheusExporter(
  {
    startServer: true,
  },
  () => {
    console.log('prometheus scrape endpoint: http://localhost:9464/metrics');
  },
);

const meter = new MeterProvider({
  exporter,
  interval: 3000,
}).getMeter('example-observer');

const cpuUsageMetric = meter.createValueObserver('cpu_usage_per_app', {
  monotonic: false,
  labelKeys: ['app'],
  description: 'CPU',
});

const MemUsageMetric = meter.createValueObserver('mem_usage_per_app', {
  monotonic: false,
  labelKeys: ['app'],
  description: 'Memory',
});

meter.createBatchObserver('metric_batch_observer', (observerBatchResult) => {
  getSomeAsyncMetrics().then(metrics => {
    observerBatchResult.observe({ app: 'myApp' }, [
      cpuUsageMetric.observation(metrics.value1),
      MemUsageMetric.observation(metrics.value2)
    ]);
  });
});

function getSomeAsyncMetrics() {
  return new Promise((resolve, reject) => {
    setTimeout(() => {
      resolve({
        value1: Math.random(),
        value2: Math.random(),
      });
    }, 100)
  });
}

```

See [examples/prometheus](https://github.com/open-telemetry/opentelemetry-js/tree/master/examples/prometheus) for a short example.

### Value Recorder

`ValueRecorder` is a non-additive synchronous instrument useful for recording any non-additive number, positive or negative.
Values captured by `ValueRecorder.record(value)` are treated as individual events belonging to a distribution that is being summarized.
`ValueRecorder` should be chosen either when capturing measurements that do not contribute meaningfully to a sum, or when capturing numbers that are additive in nature, but where the distribution of individual increments is considered interesting.

## Useful links

- For more information on OpenTelemetry, visit: <https://opentelemetry.io/>
- For more about OpenTelemetry JavaScript: <https://github.com/open-telemetry/opentelemetry-js>
- For help or feedback on this project, join us on [gitter][gitter-url]

## License

Apache 2.0 - See [LICENSE][license-url] for more information.

[gitter-image]: https://badges.gitter.im/open-telemetry/opentelemetry-js.svg
[gitter-url]: https://gitter.im/open-telemetry/opentelemetry-node?utm_source=badge&utm_medium=badge&utm_campaign=pr-badge&utm_content=badge
[license-url]: https://github.com/open-telemetry/opentelemetry-js/blob/master/LICENSE
[license-image]: https://img.shields.io/badge/license-Apache_2.0-green.svg?style=flat
[dependencies-image]: https://david-dm.org/open-telemetry/opentelemetry-js/status.svg?path=packages/opentelemetry-metrics
[dependencies-url]: https://david-dm.org/open-telemetry/opentelemetry-js?path=packages%2Fopentelemetry-metrics
[devDependencies-image]: https://david-dm.org/open-telemetry/opentelemetry-js/dev-status.svg?path=packages/opentelemetry-metrics
[devDependencies-url]: https://david-dm.org/open-telemetry/opentelemetry-js?path=packages%2Fopentelemetry-metrics&type=dev
[npm-url]: https://www.npmjs.com/package/@opentelemetry/metrics
[npm-img]: https://badge.fury.io/js/%40opentelemetry%2Fmetrics.svg<|MERGE_RESOLUTION|>--- conflicted
+++ resolved
@@ -45,9 +45,6 @@
 
 ```
 
-<<<<<<< HEAD
-### Value Observer
-=======
 ### UpDownCounter
 
 `UpDownCounter` is similar to `Counter` except that it supports negative increments. It is generally useful for capturing changes in an amount of resources used, or any quantity that rises and falls during a request.
@@ -77,8 +74,7 @@
 
 ```
 
-### Observable
->>>>>>> 5aa851a1
+### Value Observer
 
 Choose this kind of metric when only last value is important without worry about aggregation
 
