/*
 * Copyright The OpenTelemetry Authors
 *
 * Licensed under the Apache License, Version 2.0 (the "License");
 * you may not use this file except in compliance with the License.
 * You may obtain a copy of the License at
 *
 *      https://www.apache.org/licenses/LICENSE-2.0
 *
 * Unless required by applicable law or agreed to in writing, software
 * distributed under the License is distributed on an "AS IS" BASIS,
 * WITHOUT WARRANTIES OR CONDITIONS OF ANY KIND, either express or implied.
 * See the License for the specific language governing permissions and
 * limitations under the License.
 */

import { HrTime, ObserverResult } from '@opentelemetry/api';
import {
  notifyOnGlobalShutdown,
  _invokeGlobalShutdown,
} from '@opentelemetry/core';
import {
  CounterMetric,
  SumAggregator,
  Meter,
  MeterProvider,
  Point,
  Sum,
} from '@opentelemetry/metrics';
import * as assert from 'assert';
import * as http from 'http';
import { PrometheusExporter } from '../src';

const mockedHrTime: HrTime = [1586347902211, 0];
const mockedTimeMS = 1586347902211000;

describe('PrometheusExporter', () => {
  let toPoint: () => Point<Sum>;
  let removeEvent: Function | undefined;
  before(() => {
    toPoint = SumAggregator.prototype.toPoint;
    SumAggregator.prototype.toPoint = function (): Point<Sum> {
      const point = toPoint.apply(this);
      point.timestamp = mockedHrTime;
      return point;
    };
  });
  after(() => {
    SumAggregator.prototype.toPoint = toPoint;
  });
  describe('constructor', () => {
    it('should construct an exporter', () => {
      const exporter = new PrometheusExporter();
      assert.ok(typeof exporter.startServer === 'function');
      assert.ok(typeof exporter.shutdown === 'function');
    });

    it('should start the server if startServer is passed as an option', done => {
      const port = PrometheusExporter.DEFAULT_OPTIONS.port;
      const endpoint = PrometheusExporter.DEFAULT_OPTIONS.endpoint;
      const exporter = new PrometheusExporter(
        {
          startServer: true,
        },
        () => {
          const url = `http://localhost:${port}${endpoint}`;
          http.get(url, (res: any) => {
            assert.strictEqual(res.statusCode, 200);
            exporter.shutdown().then(() => {
              return done();
            });
          });
        }
      );
    });

    it('should not start the server by default', () => {
      const exporter = new PrometheusExporter();
      assert.ok(exporter['_server']!.listening === false);
    });
  });

  describe('server', () => {
    it('it should start on startServer() and call the callback', done => {
      const exporter = new PrometheusExporter({
        port: 9722,
      });
      exporter.startServer(() => {
        exporter.shutdown().then(() => {
          return done();
        });
      });
    });

    it('it should listen on the default port and default endpoint', done => {
      const port = PrometheusExporter.DEFAULT_OPTIONS.port;
      const endpoint = PrometheusExporter.DEFAULT_OPTIONS.endpoint;
      const exporter = new PrometheusExporter();

      exporter.startServer(() => {
        const url = `http://localhost:${port}${endpoint}`;
        http.get(url, (res: any) => {
          assert.strictEqual(res.statusCode, 200);
          exporter.shutdown().then(() => {
            return done();
          });
        });
      });
    });

    it('it should listen on a custom port and endpoint if provided', done => {
      const port = 9991;
      const endpoint = '/metric';

      const exporter = new PrometheusExporter({
        port,
        endpoint,
      });

      exporter.startServer(() => {
        const url = `http://localhost:${port}${endpoint}`;
        http.get(url, (res: any) => {
          assert.strictEqual(res.statusCode, 200);
          exporter.shutdown().then(() => {
            return done();
          });
        });
      });
    });

    it('it should not require endpoints to start with a slash', done => {
      const port = 9991;
      const endpoint = 'metric';

      const exporter = new PrometheusExporter({
        port,
        endpoint,
      });

      exporter.startServer(() => {
        const url = `http://localhost:${port}/metric`;
        http.get(url, (res: any) => {
          assert.strictEqual(res.statusCode, 200);
          exporter.shutdown().then(() => {
            const exporter2 = new PrometheusExporter({
              port,
              endpoint: `/${endpoint}`,
            });

            exporter2.startServer(() => {
              const url = `http://localhost:${port}/metric`;
              http.get(url, (res: any) => {
                assert.strictEqual(res.statusCode, 200);
                exporter2.stopServer(() => {
                  return done();
                });
              });
            });
          });
        });
      });
    });

    it('it should return a HTTP status 404 if the endpoint does not match', done => {
      const port = 9912;
      const endpoint = '/metrics';
      const exporter = new PrometheusExporter({
        port,
        endpoint,
      });
      exporter.startServer(() => {
        const url = `http://localhost:${port}/invalid`;

        http.get(url, (res: any) => {
          assert.strictEqual(res.statusCode, 404);
          exporter.shutdown().then(() => {
            return done();
          });
        });
      });
    });

    it('should call a provided callback regardless of if the server is running', done => {
      const exporter = new PrometheusExporter();
      exporter.shutdown().then(() => {
        return done();
      });
    });
  });

  describe('export', () => {
    let exporter: PrometheusExporter;
    let meterProvider: MeterProvider;
    let meter: Meter;

    beforeEach(done => {
      exporter = new PrometheusExporter();
      meterProvider = new MeterProvider({
        interval: Math.pow(2, 31) - 1,
        gracefulShutdown: true,
      });
      meter = meterProvider.getMeter('test-prometheus', '1', {
        exporter: exporter,
      });
      exporter.startServer(done);
    });

    afterEach(done => {
<<<<<<< HEAD
      exporter.shutdown().then(done);
=======
      exporter.shutdown(done);
>>>>>>> b884eeca
      if (removeEvent) {
        removeEvent();
        removeEvent = undefined;
      }
    });

    it('should export a count aggregation', done => {
      const counter = meter.createCounter('counter', {
        description: 'a test description',
      });

      const boundCounter = counter.bind({ key1: 'labelValue1' });
      boundCounter.add(10);
      meter.collect().then(() => {
        exporter.export(meter.getBatcher().checkPointSet(), () => {
          // This is to test the special case where counters are destroyed
          // and recreated in the exporter in order to get around prom-client's
          // aggregation and use ours.
          boundCounter.add(10);
          exporter.export(meter.getBatcher().checkPointSet(), () => {
            http
              .get('http://localhost:9464/metrics', res => {
                res.on('data', chunk => {
                  const body = chunk.toString();
                  const lines = body.split('\n');

                  assert.strictEqual(
                    lines[0],
                    '# HELP counter a test description'
                  );

                  assert.deepStrictEqual(lines, [
                    '# HELP counter a test description',
                    '# TYPE counter counter',
                    `counter{key1="labelValue1"} 20 ${mockedTimeMS}`,
                    '',
                  ]);

                  done();
                });
              })
              .on('error', errorHandler(done));
          });
        });
      });
    });

    it('should export an observer aggregation', done => {
      function getCpuUsage() {
        return Math.random();
      }

      meter.createValueObserver(
        'metric_observer',
        {
          description: 'a test description',
        },
        (observerResult: ObserverResult) => {
          observerResult.observe(getCpuUsage(), {
            pid: String(123),
            core: '1',
          });
        }
      );

      meter.collect().then(() => {
        exporter.export(meter.getBatcher().checkPointSet(), () => {
          exporter.export(meter.getBatcher().checkPointSet(), () => {
            http
              .get('http://localhost:9464/metrics', res => {
                res.on('data', chunk => {
                  const body = chunk.toString();
                  const lines = body.split('\n');

                  assert.strictEqual(
                    lines[0],
                    '# HELP metric_observer a test description'
                  );
                  assert.strictEqual(lines[1], '# TYPE metric_observer gauge');

                  const line3 = lines[2].split(' ');
                  assert.strictEqual(
                    line3[0],
                    'metric_observer{pid="123",core="1"}'
                  );
                  assert.ok(
                    parseFloat(line3[1]) >= 0 && parseFloat(line3[1]) <= 1
                  );

                  done();
                });
              })
              .on('error', errorHandler(done));
          });
        });
      });
    });

    it('should export multiple labels', done => {
      const counter = meter.createCounter('counter', {
        description: 'a test description',
      }) as CounterMetric;

      counter.bind({ counterKey1: 'labelValue1' }).add(10);
      counter.bind({ counterKey1: 'labelValue2' }).add(20);
      meter.collect().then(() => {
        exporter.export(meter.getBatcher().checkPointSet(), () => {
          http
            .get('http://localhost:9464/metrics', res => {
              res.on('data', chunk => {
                const body = chunk.toString();
                const lines = body.split('\n');

                assert.deepStrictEqual(lines, [
                  '# HELP counter a test description',
                  '# TYPE counter counter',
                  `counter{counterKey1="labelValue1"} 10 ${mockedTimeMS}`,
                  `counter{counterKey1="labelValue2"} 20 ${mockedTimeMS}`,
                  '',
                ]);

                done();
              });
            })
            .on('error', errorHandler(done));
        });
      });
    });

    it('should export multiple labels on graceful shutdown', done => {
      const counter = meter.createCounter('counter', {
        description: 'a test description',
      }) as CounterMetric;

      counter.bind({ counterKey1: 'labelValue1' }).add(10);
      counter.bind({ counterKey1: 'labelValue2' }).add(20);
      counter.bind({ counterKey1: 'labelValue3' }).add(30);

      removeEvent = notifyOnGlobalShutdown(() => {
        http
          .get('http://localhost:9464/metrics', res => {
            res.on('data', chunk => {
              const body = chunk.toString();
              const lines = body.split('\n');

              assert.deepStrictEqual(lines, [
                '# HELP counter a test description',
                '# TYPE counter counter',
                `counter{counterKey1="labelValue1"} 10 ${mockedTimeMS}`,
                `counter{counterKey1="labelValue2"} 20 ${mockedTimeMS}`,
                `counter{counterKey1="labelValue3"} 30 ${mockedTimeMS}`,
                '',
              ]);

              done();
            });
          })
          .on('error', errorHandler(done));
      });
      _invokeGlobalShutdown();
    });

    it('should export multiple labels on manual shutdown', done => {
      const counter = meter.createCounter('counter', {
        description: 'a test description',
      }) as CounterMetric;

      counter.bind({ counterKey1: 'labelValue1' }).add(10);
      counter.bind({ counterKey1: 'labelValue2' }).add(20);
      counter.bind({ counterKey1: 'labelValue3' }).add(30);
<<<<<<< HEAD
      meterProvider.shutdown().then(() => {
=======
      meterProvider.shutdown(() => {
>>>>>>> b884eeca
        http
          .get('http://localhost:9464/metrics', res => {
            res.on('data', chunk => {
              const body = chunk.toString();
              const lines = body.split('\n');

              assert.deepStrictEqual(lines, [
                '# HELP counter a test description',
                '# TYPE counter counter',
                `counter{counterKey1="labelValue1"} 10 ${mockedTimeMS}`,
                `counter{counterKey1="labelValue2"} 20 ${mockedTimeMS}`,
                `counter{counterKey1="labelValue3"} 30 ${mockedTimeMS}`,
                '',
              ]);

              done();
            });
          })
          .on('error', errorHandler(done));
      });
    });

    it('should export a comment if no metrics are registered', done => {
      exporter.export([], () => {
        http
          .get('http://localhost:9464/metrics', res => {
            res.on('data', chunk => {
              const body = chunk.toString();
              const lines = body.split('\n');

              assert.deepStrictEqual(lines, ['# no registered metrics']);

              done();
            });
          })
          .on('error', errorHandler(done));
      });
    });

    it('should add a description if missing', done => {
      const counter = meter.createCounter('counter');

      const boundCounter = counter.bind({ key1: 'labelValue1' });
      boundCounter.add(10);
      meter.collect().then(() => {
        exporter.export(meter.getBatcher().checkPointSet(), () => {
          http
            .get('http://localhost:9464/metrics', res => {
              res.on('data', chunk => {
                const body = chunk.toString();
                const lines = body.split('\n');

                assert.deepStrictEqual(lines, [
                  '# HELP counter description missing',
                  '# TYPE counter counter',
                  `counter{key1="labelValue1"} 10 ${mockedTimeMS}`,
                  '',
                ]);

                done();
              });
            })
            .on('error', errorHandler(done));
        });
      });
    });

    it('should sanitize names', done => {
      const counter = meter.createCounter('counter.bad-name');
      const boundCounter = counter.bind({ key1: 'labelValue1' });
      boundCounter.add(10);
      meter.collect().then(() => {
        exporter.export(meter.getBatcher().checkPointSet(), () => {
          http
            .get('http://localhost:9464/metrics', res => {
              res.on('data', chunk => {
                const body = chunk.toString();
                const lines = body.split('\n');

                assert.deepStrictEqual(lines, [
                  '# HELP counter_bad_name description missing',
                  '# TYPE counter_bad_name counter',
                  `counter_bad_name{key1="labelValue1"} 10 ${mockedTimeMS}`,
                  '',
                ]);

                done();
              });
            })
            .on('error', errorHandler(done));
        });
      });
    });

    it('should export a UpDownCounter as a gauge', done => {
      const counter = meter.createUpDownCounter('counter', {
        description: 'a test description',
      });

      counter.bind({ key1: 'labelValue1' }).add(20);
      meter.collect().then(() => {
        exporter.export(meter.getBatcher().checkPointSet(), () => {
          http
            .get('http://localhost:9464/metrics', res => {
              res.on('data', chunk => {
                assert.deepStrictEqual(chunk.toString().split('\n'), [
                  '# HELP counter a test description',
                  '# TYPE counter gauge',
                  'counter{key1="labelValue1"} 20',
                  '',
                ]);

                done();
              });
            })
            .on('error', errorHandler(done));
        });
      });
    });

    it('should export a SumObserver as a counter', done => {
      function getValue() {
        return 20;
      }

      meter.createSumObserver(
        'sum_observer',
        {
          description: 'a test description',
        },
        (observerResult: ObserverResult) => {
          observerResult.observe(getValue(), {
            key1: 'labelValue1',
          });
        }
      );

      meter.collect().then(() => {
        exporter.export(meter.getBatcher().checkPointSet(), () => {
          http
            .get('http://localhost:9464/metrics', res => {
              res.on('data', chunk => {
                const body = chunk.toString();
                const lines = body.split('\n');

                assert.deepStrictEqual(lines, [
                  '# HELP sum_observer a test description',
                  '# TYPE sum_observer counter',
                  `sum_observer{key1="labelValue1"} 20 ${mockedTimeMS}`,
                  '',
                ]);
              });

              done();
            })
            .on('error', errorHandler(done));
        });
      });
    });

    it('should export a UpDownSumObserver as a gauge', done => {
      function getValue() {
        return 20;
      }

      meter.createUpDownSumObserver(
        'updown_observer',
        {
          description: 'a test description',
        },
        (observerResult: ObserverResult) => {
          observerResult.observe(getValue(), {
            key1: 'labelValue1',
          });
        }
      );

      meter.collect().then(() => {
        exporter.export(meter.getBatcher().checkPointSet(), () => {
          http
            .get('http://localhost:9464/metrics', res => {
              res.on('data', chunk => {
                const body = chunk.toString();
                const lines = body.split('\n');

                assert.deepStrictEqual(lines, [
                  '# HELP updown_observer a test description',
                  '# TYPE updown_observer gauge',
                  'updown_observer{key1="labelValue1"} 20',
                  '',
                ]);
              });

              done();
            })
            .on('error', errorHandler(done));
        });
      });
    });

    it('should export a ValueRecorder as a gauge', done => {
      const valueRecorder = meter.createValueRecorder('value_recorder', {
        description: 'a test description',
      });

      valueRecorder.bind({ key1: 'labelValue1' }).record(20);

      meter.collect().then(() => {
        exporter.export(meter.getBatcher().checkPointSet(), () => {
          http
            .get('http://localhost:9464/metrics', res => {
              res.on('data', chunk => {
                const body = chunk.toString();
                const lines = body.split('\n');

                assert.strictEqual(
                  lines[0],
                  '# HELP value_recorder a test description'
                );
                assert.strictEqual(lines[1], '# TYPE value_recorder gauge');

                const line3 = lines[2].split(' ');
                assert.strictEqual(
                  line3[0],
                  'value_recorder{key1="labelValue1"}'
                );
                assert.equal(line3[1], 20);

                done();
              });
            })
            .on('error', errorHandler(done));
        });
      });
    });
  });

  describe('configuration', () => {
    let meter: Meter;
    let counter: CounterMetric;
    let exporter: PrometheusExporter | undefined;

    beforeEach(() => {
      meter = new MeterProvider().getMeter('test-prometheus');
      counter = meter.createCounter('counter') as CounterMetric;
      counter.bind({ key1: 'labelValue1' }).add(10);
    });

    afterEach(done => {
      if (exporter) {
        exporter.shutdown().then(done);
        exporter = undefined;
      } else {
        done();
      }
    });

    it('should use a configured name prefix', done => {
      exporter = new PrometheusExporter({
        prefix: 'test_prefix',
      });

      exporter.startServer(async () => {
        await meter.collect();
        exporter!.export(meter.getBatcher().checkPointSet(), () => {
          http
            .get('http://localhost:9464/metrics', res => {
              res.on('data', chunk => {
                const body = chunk.toString();
                const lines = body.split('\n');

                assert.deepStrictEqual(lines, [
                  '# HELP test_prefix_counter description missing',
                  '# TYPE test_prefix_counter counter',
                  `test_prefix_counter{key1="labelValue1"} 10 ${mockedTimeMS}`,
                  '',
                ]);

                done();
              });
            })
            .on('error', errorHandler(done));
        });
      });
    });

    it('should use a configured port', done => {
      exporter = new PrometheusExporter({
        port: 8080,
      });

      exporter.startServer(async () => {
        await meter.collect();
        exporter!.export(meter.getBatcher().checkPointSet(), () => {
          http
            .get('http://localhost:8080/metrics', res => {
              res.on('data', chunk => {
                const body = chunk.toString();
                const lines = body.split('\n');

                assert.deepStrictEqual(lines, [
                  '# HELP counter description missing',
                  '# TYPE counter counter',
                  `counter{key1="labelValue1"} 10 ${mockedTimeMS}`,
                  '',
                ]);

                done();
              });
            })
            .on('error', errorHandler(done));
        });
      });
    });

    it('should use a configured endpoint', done => {
      exporter = new PrometheusExporter({
        endpoint: '/test',
      });

      exporter.startServer(async () => {
        await meter.collect();
        exporter!.export(meter.getBatcher().checkPointSet(), () => {
          http
            .get('http://localhost:9464/test', res => {
              res.on('data', chunk => {
                const body = chunk.toString();
                const lines = body.split('\n');

                assert.deepStrictEqual(lines, [
                  '# HELP counter description missing',
                  '# TYPE counter counter',
                  `counter{key1="labelValue1"} 10 ${mockedTimeMS}`,
                  '',
                ]);

                done();
              });
            })
            .on('error', errorHandler(done));
        });
      });
    });
  });
});

function errorHandler(done: Mocha.Done): (err: Error) => void {
  return err => done(err);
}<|MERGE_RESOLUTION|>--- conflicted
+++ resolved
@@ -206,11 +206,7 @@
     });
 
     afterEach(done => {
-<<<<<<< HEAD
       exporter.shutdown().then(done);
-=======
-      exporter.shutdown(done);
->>>>>>> b884eeca
       if (removeEvent) {
         removeEvent();
         removeEvent = undefined;
@@ -381,11 +377,7 @@
       counter.bind({ counterKey1: 'labelValue1' }).add(10);
       counter.bind({ counterKey1: 'labelValue2' }).add(20);
       counter.bind({ counterKey1: 'labelValue3' }).add(30);
-<<<<<<< HEAD
       meterProvider.shutdown().then(() => {
-=======
-      meterProvider.shutdown(() => {
->>>>>>> b884eeca
         http
           .get('http://localhost:9464/metrics', res => {
             res.on('data', chunk => {
@@ -408,6 +400,70 @@
       });
     });
 
+    it('should export multiple labels on graceful shutdown', done => {
+      const counter = meter.createCounter('counter', {
+        description: 'a test description',
+      }) as CounterMetric;
+
+      counter.bind({ counterKey1: 'labelValue1' }).add(10);
+      counter.bind({ counterKey1: 'labelValue2' }).add(20);
+      counter.bind({ counterKey1: 'labelValue3' }).add(30);
+
+      removeEvent = notifyOnGlobalShutdown(() => {
+        http
+          .get('http://localhost:9464/metrics', res => {
+            res.on('data', chunk => {
+              const body = chunk.toString();
+              const lines = body.split('\n');
+
+              assert.deepStrictEqual(lines, [
+                '# HELP counter a test description',
+                '# TYPE counter counter',
+                `counter{counterKey1="labelValue1"} 10 ${mockedTimeMS}`,
+                `counter{counterKey1="labelValue2"} 20 ${mockedTimeMS}`,
+                `counter{counterKey1="labelValue3"} 30 ${mockedTimeMS}`,
+                '',
+              ]);
+
+              done();
+            });
+          })
+          .on('error', errorHandler(done));
+      });
+      _invokeGlobalShutdown();
+    });
+
+    it('should export multiple labels on manual shutdown', done => {
+      const counter = meter.createCounter('counter', {
+        description: 'a test description',
+      }) as CounterMetric;
+
+      counter.bind({ counterKey1: 'labelValue1' }).add(10);
+      counter.bind({ counterKey1: 'labelValue2' }).add(20);
+      counter.bind({ counterKey1: 'labelValue3' }).add(30);
+      meterProvider.shutdown(() => {
+        http
+          .get('http://localhost:9464/metrics', res => {
+            res.on('data', chunk => {
+              const body = chunk.toString();
+              const lines = body.split('\n');
+
+              assert.deepStrictEqual(lines, [
+                '# HELP counter a test description',
+                '# TYPE counter counter',
+                `counter{counterKey1="labelValue1"} 10 ${mockedTimeMS}`,
+                `counter{counterKey1="labelValue2"} 20 ${mockedTimeMS}`,
+                `counter{counterKey1="labelValue3"} 30 ${mockedTimeMS}`,
+                '',
+              ]);
+
+              done();
+            });
+          })
+          .on('error', errorHandler(done));
+      });
+    });
+
     it('should export a comment if no metrics are registered', done => {
       exporter.export([], () => {
         http
