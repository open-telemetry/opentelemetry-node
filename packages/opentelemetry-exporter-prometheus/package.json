--- conflicted
+++ resolved
@@ -53,15 +53,8 @@
     "typescript": "3.9.7"
   },
   "dependencies": {
-<<<<<<< HEAD
-    "@opentelemetry/api": "^0.9.0",
-    "@opentelemetry/core": "^0.9.0",
-    "@opentelemetry/metrics": "^0.9.0"
-=======
     "@opentelemetry/api": "^0.10.2",
     "@opentelemetry/core": "^0.10.2",
-    "@opentelemetry/metrics": "^0.10.2",
-    "prom-client": "^11.5.3"
->>>>>>> 27e6c2da
+    "@opentelemetry/metrics": "^0.10.2"
   }
 }