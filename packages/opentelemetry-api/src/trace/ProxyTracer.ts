/*
 * Copyright The OpenTelemetry Authors
 *
 * Licensed under the Apache License, Version 2.0 (the "License");
 * you may not use this file except in compliance with the License.
 * You may obtain a copy of the License at
 *
 *      https://www.apache.org/licenses/LICENSE-2.0
 *
 * Unless required by applicable law or agreed to in writing, software
 * distributed under the License is distributed on an "AS IS" BASIS,
 * WITHOUT WARRANTIES OR CONDITIONS OF ANY KIND, either express or implied.
 * See the License for the specific language governing permissions and
 * limitations under the License.
 */

import { Context } from '@opentelemetry/context-base';
import { Span, SpanOptions, Tracer } from '..';
import { NOOP_TRACER } from './NoopTracer';
import { ProxyTracerProvider } from './ProxyTracerProvider';

/**
 * Proxy tracer provided by the proxy tracer provider
 */
export class ProxyTracer implements Tracer {
  // When a real implementation is provided, this will be it
  private _delegate?: Tracer;

  constructor(
    private _provider: ProxyTracerProvider,
    public readonly name: string,
    public readonly version?: string
  ) {}

<<<<<<< HEAD
  getCurrentSpan(): Span | undefined {
    return this._getTracer().getCurrentSpan();
  }

  startSpan(name: string, options?: SpanOptions, context?: Context): Span {
    return this._getTracer().startSpan(name, options, context);
=======
  startSpan(name: string, options?: SpanOptions): Span {
    return this._getTracer().startSpan(name, options);
>>>>>>> 89664a7c
  }

  /**
   * Try to get a tracer from the proxy tracer provider.
   * If the proxy tracer provider has no delegate, return a noop tracer.
   */
  private _getTracer() {
    if (this._delegate) {
      return this._delegate;
    }

    const tracer = this._provider.getDelegateTracer(this.name, this.version);

    if (!tracer) {
      return NOOP_TRACER;
    }

    this._delegate = tracer;
    return this._delegate;
  }
}<|MERGE_RESOLUTION|>--- conflicted
+++ resolved
@@ -32,17 +32,8 @@
     public readonly version?: string
   ) {}
 
-<<<<<<< HEAD
-  getCurrentSpan(): Span | undefined {
-    return this._getTracer().getCurrentSpan();
-  }
-
   startSpan(name: string, options?: SpanOptions, context?: Context): Span {
     return this._getTracer().startSpan(name, options, context);
-=======
-  startSpan(name: string, options?: SpanOptions): Span {
-    return this._getTracer().startSpan(name, options);
->>>>>>> 89664a7c
   }
 
   /**
