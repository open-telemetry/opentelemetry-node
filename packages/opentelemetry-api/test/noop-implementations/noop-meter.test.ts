/*!
 * Copyright 2019, OpenTelemetry Authors
 *
 * Licensed under the Apache License, Version 2.0 (the "License");
 * you may not use this file except in compliance with the License.
 * You may obtain a copy of the License at
 *
 *      https://www.apache.org/licenses/LICENSE-2.0
 *
 * Unless required by applicable law or agreed to in writing, software
 * distributed under the License is distributed on an "AS IS" BASIS,
 * WITHOUT WARRANTIES OR CONDITIONS OF ANY KIND, either express or implied.
 * See the License for the specific language governing permissions and
 * limitations under the License.
 */

import * as assert from 'assert';
import {
  Labels,
  NoopMeterProvider,
  NOOP_BOUND_COUNTER,
  NOOP_BOUND_MEASURE,
  NOOP_COUNTER_METRIC,
  NOOP_MEASURE_METRIC,
} from '../../src';

describe('NoopMeter', () => {
  it('should not crash', () => {
    const meter = new NoopMeterProvider().getMeter('test-noop');
    const counter = meter.createCounter('some-name');
    const labels = {} as Labels;
    const labelSet = meter.labels(labels);

    // ensure NoopMetric does not crash.
    counter.bind(labelSet).add(1);
    counter.unbind(labelSet);

    // ensure the correct noop const is returned
    assert.strictEqual(counter, NOOP_COUNTER_METRIC);
    assert.strictEqual(counter.bind(labelSet), NOOP_BOUND_COUNTER);
    counter.clear();

    const measure = meter.createMeasure('some-name');
<<<<<<< HEAD
    measure.getDefaultBound().record(1);
    measure.getDefaultBound().record(1, { key: { value: 'value' } });
    measure.getDefaultBound().record(
      1,
      { key: { value: 'value' } },
      {
        traceId: new Uint8Array([0xa3, 0xcd, 0xa9, 0x5b, 0x65, 0x2f, 0x4a, 0x15, 0x92, 0xb4, 0x49, 0xd5, 0x92, 0x9f, 0xda, 0x1b]),
        spanId: new Uint8Array([0x5e, 0x0c, 0x63, 0x25, 0x7d, 0xe3, 0x4c, 0x92]),
      }
    );
=======
    measure.bind(labelSet).record(1);
>>>>>>> 03bf1917

    // ensure the correct noop const is returned
    assert.strictEqual(measure, NOOP_MEASURE_METRIC);
    assert.strictEqual(measure.bind(labelSet), NOOP_BOUND_MEASURE);

    const options = {
      component: 'tests',
      description: 'the testing package',
    };

    const measureWithOptions = meter.createMeasure('some-name', options);
    assert.strictEqual(measureWithOptions, NOOP_MEASURE_METRIC);
    const counterWithOptions = meter.createCounter('some-name', options);
    assert.strictEqual(counterWithOptions, NOOP_COUNTER_METRIC);
  });
});<|MERGE_RESOLUTION|>--- conflicted
+++ resolved
@@ -41,20 +41,7 @@
     counter.clear();
 
     const measure = meter.createMeasure('some-name');
-<<<<<<< HEAD
-    measure.getDefaultBound().record(1);
-    measure.getDefaultBound().record(1, { key: { value: 'value' } });
-    measure.getDefaultBound().record(
-      1,
-      { key: { value: 'value' } },
-      {
-        traceId: new Uint8Array([0xa3, 0xcd, 0xa9, 0x5b, 0x65, 0x2f, 0x4a, 0x15, 0x92, 0xb4, 0x49, 0xd5, 0x92, 0x9f, 0xda, 0x1b]),
-        spanId: new Uint8Array([0x5e, 0x0c, 0x63, 0x25, 0x7d, 0xe3, 0x4c, 0x92]),
-      }
-    );
-=======
     measure.bind(labelSet).record(1);
->>>>>>> 03bf1917
 
     // ensure the correct noop const is returned
     assert.strictEqual(measure, NOOP_MEASURE_METRIC);
