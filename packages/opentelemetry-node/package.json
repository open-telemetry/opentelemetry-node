--- conflicted
+++ resolved
@@ -56,12 +56,7 @@
     "shimmer": "1.2.1",
     "sinon": "10.0.0",
     "ts-mocha": "8.0.0",
-<<<<<<< HEAD
-    "typescript": "4.3.4"
-=======
-    "ts-node": "10.0.0",
     "typescript": "4.3.5"
->>>>>>> 4b3425dd
   },
   "peerDependencies": {
     "@opentelemetry/api": "^1.0.1"
