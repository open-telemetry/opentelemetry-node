--- conflicted
+++ resolved
@@ -58,17 +58,10 @@
     "typescript": "3.7.2"
   },
   "dependencies": {
-<<<<<<< HEAD
-    "@opentelemetry/core": "^0.3.2",
-    "@opentelemetry/scope-async-hooks": "^0.3.2",
-    "@opentelemetry/tracing": "^0.3.2",
-    "@opentelemetry/api": "^0.3.2",
-=======
     "@opentelemetry/core": "^0.3.3",
     "@opentelemetry/scope-async-hooks": "^0.3.3",
     "@opentelemetry/tracing": "^0.3.3",
-    "@opentelemetry/types": "^0.3.3",
->>>>>>> cb677c05
+    "@opentelemetry/api": "^0.3.3",
     "require-in-the-middle": "^5.0.0",
     "semver": "^6.2.0"
   }
