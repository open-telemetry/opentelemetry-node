/**
 * Copyright 2019, OpenTelemetry Authors
 *
 * Licensed under the Apache License, Version 2.0 (the "License");
 * you may not use this file except in compliance with the License.
 * You may obtain a copy of the License at
 *
 *      https://www.apache.org/licenses/LICENSE-2.0
 *
 * Unless required by applicable law or agreed to in writing, software
 * distributed under the License is distributed on an "AS IS" BASIS,
 * WITHOUT WARRANTIES OR CONDITIONS OF ANY KIND, either express or implied.
 * See the License for the specific language governing permissions and
 * limitations under the License.
 */

import { Plugins } from './instrumentation/PluginLoader';
import { BasicTracerConfig } from '@opentelemetry/tracing';
import { PluginOptions } from '@opentelemetry/types';

/**
 * NodeTracerConfig provides an interface for configuring a Node Tracer.
 */
export interface NodeTracerConfig extends BasicTracerConfig {
  /** Plugins configuration for individual modules */
  plugins?: Plugins;

  /** Plugin options applied to all plugins */
  options?: PluginOptions;
}

/** List of all default supported plugins */
export const DEFAULT_INSTRUMENTATION_PLUGINS: Plugins = {
  'mongodb-core': { enabled: true, path: '@opentelemetry/plugin-mongodb-core' },
<<<<<<< HEAD
  dns: { enabled: true, path: '@opentelemetry/plugin-dns', options: {} },
=======
>>>>>>> e859b8e9
  grpc: { enabled: true, path: '@opentelemetry/plugin-grpc' },
  http: { enabled: true, path: '@opentelemetry/plugin-http' },
  https: { enabled: true, path: '@opentelemetry/plugin-https' },
  mysql: { enabled: true, path: '@opentelemetry/plugin-mysql' },
  pg: { enabled: true, path: '@opentelemetry/plugin-pg' },
  redis: { enabled: true, path: '@opentelemetry/plugin-redis' },
};<|MERGE_RESOLUTION|>--- conflicted
+++ resolved
@@ -32,10 +32,6 @@
 /** List of all default supported plugins */
 export const DEFAULT_INSTRUMENTATION_PLUGINS: Plugins = {
   'mongodb-core': { enabled: true, path: '@opentelemetry/plugin-mongodb-core' },
-<<<<<<< HEAD
-  dns: { enabled: true, path: '@opentelemetry/plugin-dns', options: {} },
-=======
->>>>>>> e859b8e9
   grpc: { enabled: true, path: '@opentelemetry/plugin-grpc' },
   http: { enabled: true, path: '@opentelemetry/plugin-http' },
   https: { enabled: true, path: '@opentelemetry/plugin-https' },
