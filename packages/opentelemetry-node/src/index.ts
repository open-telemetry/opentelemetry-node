--- conflicted
+++ resolved
@@ -14,11 +14,7 @@
  * limitations under the License.
  */
 
-<<<<<<< HEAD
-export * from './NodeTracerProvider';
-export * from './NodePluginManager';
-=======
 export { NodeTracerConfig } from './config';
 export { Plugins } from './instrumentation/PluginLoader';
 export * from './NodeTracerProvider';
->>>>>>> 0cde542d
+export * from './NodePluginManager';