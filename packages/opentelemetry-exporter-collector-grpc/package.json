--- conflicted
+++ resolved
@@ -46,12 +46,8 @@
   },
   "devDependencies": {
     "@babel/core": "7.13.14",
-<<<<<<< HEAD
+    "@opentelemetry/api": "^1.0.0-rc.0",
     "@opentelemetry/api-metrics": "0.18.2",
-=======
-    "@opentelemetry/api": "^1.0.0-rc.0",
-    "@opentelemetry/api-metrics": "^0.18.2",
->>>>>>> 3d4d8b53
     "@types/mocha": "8.2.2",
     "@types/node": "14.14.37",
     "@types/sinon": "9.0.11",
@@ -72,20 +68,11 @@
   },
   "dependencies": {
     "@grpc/proto-loader": "^0.5.4",
-<<<<<<< HEAD
-    "@opentelemetry/api": "^1.0.0-rc.0",
     "@opentelemetry/core": "0.18.2",
     "@opentelemetry/exporter-collector": "0.18.2",
     "@opentelemetry/metrics": "0.18.2",
     "@opentelemetry/resources": "0.18.2",
     "@opentelemetry/tracing": "0.18.2",
-=======
-    "@opentelemetry/core": "^0.18.2",
-    "@opentelemetry/exporter-collector": "^0.18.2",
-    "@opentelemetry/metrics": "^0.18.2",
-    "@opentelemetry/resources": "^0.18.2",
-    "@opentelemetry/tracing": "^0.18.2",
->>>>>>> 3d4d8b53
     "grpc": "^1.24.2"
   }
 }