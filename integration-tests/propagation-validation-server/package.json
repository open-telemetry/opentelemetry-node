{
  "name": "propagation-validation-server",
  "version": "0.18.0",
  "description": "server for w3c tests",
  "main": "validation_server.js",
  "private": true,
  "repository": "open-telemetry/opentelemetry-js",
  "author": "OpenTelemetry Authors",
  "license": "Apache-2.0",
  "scripts": {
    "compile": "tsc --build"
  },
  "dependencies": {
<<<<<<< HEAD
    "@opentelemetry/api": "^1.0.0-rc.0",
=======
    "@opentelemetry/api": "^0.18.1",
>>>>>>> 24bcfe82
    "@opentelemetry/context-async-hooks": "^0.18.0",
    "@opentelemetry/core": "^0.18.0",
    "@opentelemetry/tracing": "^0.18.0",
    "axios": "0.21.1",
    "body-parser": "1.19.0",
    "express": "4.17.1"
  },
  "devDependencies": {
    "typescript": "4.2.3"
  }
}<|MERGE_RESOLUTION|>--- conflicted
+++ resolved
@@ -11,11 +11,7 @@
     "compile": "tsc --build"
   },
   "dependencies": {
-<<<<<<< HEAD
     "@opentelemetry/api": "^1.0.0-rc.0",
-=======
-    "@opentelemetry/api": "^0.18.1",
->>>>>>> 24bcfe82
     "@opentelemetry/context-async-hooks": "^0.18.0",
     "@opentelemetry/core": "^0.18.0",
     "@opentelemetry/tracing": "^0.18.0",
