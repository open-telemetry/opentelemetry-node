{
<<<<<<< HEAD
  "name": "@opentelemetry/plugins-web-core",
  "version": "0.14.0",
  "description": "Metapackage which bundles all opentelemetry web core plugins",
  "author": "OpenTelemetry Authors",
  "homepage": "https://github.com/open-telemetry/opentelemetry-js#readme",
  "license": "Apache-2.0",
  "publishConfig": {
    "access": "public"
  },
  "repository": {
    "type": "git",
    "url": "git+https://github.com/open-telemetry/opentelemetry-js.git"
  },
  "bugs": {
    "url": "https://github.com/open-telemetry/opentelemetry-js/issues"
  },
  "dependencies": {
    "@opentelemetry/instrumentation-xml-http-request": "^0.14.0"
  },
  "devDependencies": {}
=======
    "name": "@opentelemetry/plugins-web-core",
    "version": "0.16.0",
    "description": "Metapackage which bundles all opentelemetry web core plugins",
    "author": "OpenTelemetry Authors",
    "homepage": "https://github.com/open-telemetry/opentelemetry-js#readme",
    "license": "Apache-2.0",
    "publishConfig": {
        "access": "public"
    },
    "repository": {
        "type": "git",
        "url": "git+https://github.com/open-telemetry/opentelemetry-js.git"
    },
    "bugs": {
        "url": "https://github.com/open-telemetry/opentelemetry-js/issues"
    },
    "dependencies": {
        "@opentelemetry/instrumentation-xml-http-request": "^0.16.0"
    }
>>>>>>> 70a128ff
}<|MERGE_RESOLUTION|>--- conflicted
+++ resolved
@@ -1,26 +1,4 @@
 {
-<<<<<<< HEAD
-  "name": "@opentelemetry/plugins-web-core",
-  "version": "0.14.0",
-  "description": "Metapackage which bundles all opentelemetry web core plugins",
-  "author": "OpenTelemetry Authors",
-  "homepage": "https://github.com/open-telemetry/opentelemetry-js#readme",
-  "license": "Apache-2.0",
-  "publishConfig": {
-    "access": "public"
-  },
-  "repository": {
-    "type": "git",
-    "url": "git+https://github.com/open-telemetry/opentelemetry-js.git"
-  },
-  "bugs": {
-    "url": "https://github.com/open-telemetry/opentelemetry-js/issues"
-  },
-  "dependencies": {
-    "@opentelemetry/instrumentation-xml-http-request": "^0.14.0"
-  },
-  "devDependencies": {}
-=======
     "name": "@opentelemetry/plugins-web-core",
     "version": "0.16.0",
     "description": "Metapackage which bundles all opentelemetry web core plugins",
@@ -40,5 +18,4 @@
     "dependencies": {
         "@opentelemetry/instrumentation-xml-http-request": "^0.16.0"
     }
->>>>>>> 70a128ff
 }