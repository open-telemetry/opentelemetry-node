
---
<p align="center">
  <strong>
    <a href="getting-started/README.md">Getting Started<a/>
    &nbsp;&nbsp;&bull;&nbsp;&nbsp;
    <a href="https://open-telemetry.github.io/opentelemetry-js">API Documentation<a/>
    &nbsp;&nbsp;&bull;&nbsp;&nbsp;
  </strong>
</p>

<p align="center">
  <a href="https://github.com/open-telemetry/opentelemetry-js/releases">
    <img alt="GitHub release (latest by date including pre-releases)" src="https://img.shields.io/github/v/release/open-telemetry/opentelemetry-js?include_prereleases&style=for-the-badge">
  </a>
  <a href="https://codecov.io/gh/open-telemetry/opentelemetry-js/branch/main/">
    <img alt="Codecov Status" src="https://img.shields.io/codecov/c/github/open-telemetry/opentelemetry-js?style=for-the-badge">
  </a>
  <a href="https://github.com/open-telemetry/opentelemetry-js/blob/main/LICENSE">
    <img alt="license" src="https://img.shields.io/badge/license-Apache_2.0-green.svg?style=for-the-badge">
  </a>
  <br/>
  <a href="https://circleci.com/gh/open-telemetry/opentelemetry-js">
    <img alt="Build Status" src="https://circleci.com/gh/open-telemetry/opentelemetry-js.svg?style=shield">
  </a>
  <img alt="Beta" src="https://img.shields.io/badge/status-beta-informational?logo=data:image/png;base64,iVBORw0KGgoAAAANSUhEUgAAABgAAAAYCAYAAADgdz34AAAAAXNSR0IArs4c6QAAAIRlWElmTU0AKgAAAAgABQESAAMAAAABAAEAAAEaAAUAAAABAAAASgEbAAUAAAABAAAAUgEoAAMAAAABAAIAAIdpAAQAAAABAAAAWgAAAAAAAACQAAAAAQAAAJAAAAABAAOgAQADAAAAAQABAACgAgAEAAAAAQAAABigAwAEAAAAAQAAABgAAAAA8A2UOAAAAAlwSFlzAAAWJQAAFiUBSVIk8AAAAVlpVFh0WE1MOmNvbS5hZG9iZS54bXAAAAAAADx4OnhtcG1ldGEgeG1sbnM6eD0iYWRvYmU6bnM6bWV0YS8iIHg6eG1wdGs9IlhNUCBDb3JlIDUuNC4wIj4KICAgPHJkZjpSREYgeG1sbnM6cmRmPSJodHRwOi8vd3d3LnczLm9yZy8xOTk5LzAyLzIyLXJkZi1zeW50YXgtbnMjIj4KICAgICAgPHJkZjpEZXNjcmlwdGlvbiByZGY6YWJvdXQ9IiIKICAgICAgICAgICAgeG1sbnM6dGlmZj0iaHR0cDovL25zLmFkb2JlLmNvbS90aWZmLzEuMC8iPgogICAgICAgICA8dGlmZjpPcmllbnRhdGlvbj4xPC90aWZmOk9yaWVudGF0aW9uPgogICAgICA8L3JkZjpEZXNjcmlwdGlvbj4KICAgPC9yZGY6UkRGPgo8L3g6eG1wbWV0YT4KTMInWQAABK5JREFUSA2dVm1sFEUYfmd2b/f2Pkqghn5eEQWKrRgjpkYgpoRCLC0oxV5apAiGUDEpJvwxEQ2raWPU+Kf8INU/RtEedwTCR9tYPloxGNJYTTQUwYqJ1aNpaLH3sXu3t7vjvFevpSqt7eSyM+/czvM8877PzB3APBoLgoDLsNePF56LBwqa07EKlDGg84CcWsI4CEbhNnDpAd951lXE2NkiNknCCTLv4HtzZuvPm1C/IKv4oDNXqNDHragety2XVzjECZsJARuBMyRzJrh1O0gQwLXuxofxsPSj4hG8fMLQo7bl9JJD8XZfC1E5yWFOMtd07dvX5kDwg6+2++Chq8txHGtfPoAp0gOFmhYoNFkHjn2TNUmrwRdna7W1QSkU8hvbGk4uThLrapaiLA2E6QY4u/lS9ItHfvJkxYsTMVtnAJLipYIWtVrcdX+8+b8IVnPl/R81prbuPZ1jpYw+0aEUGSkdFsgyBIaFTXCm6nyaxMtJ4n+TeDhJzGqZtQZcuYDgqDwDbqb0JF9oRpIG1Oea3bC1Y6N3x/WV8Zh83emhCs++hlaghDw+8w5UlYKq2lU7Pl8IkvS9KDqXmKmEwdMppVPKwGSEilmyAwJhRwWcq7wYC6z4wZ1rrEoMWxecdOjZWXeAQClBcYDN3NwVwD9pGwqUSyQgclcmxpNJqCuwLmDh3WtvPqXdlt+6Oz70HPGDNSNBee/EOen+rGbEFqDENBPDbtdCp0ukPANmzO0QQJYUpyS5IJJI3Hqt4maS+EB3199ozm8EDU/6fVNU2dQpdx3ZnKzeFXyaUTiasEV/gZMzJMjr3Z+WvAdQ+hs/zw9savimxUntDSaBdZ2f+Idbm1rlNY8esFffBit9HtK5/MejsrJVxikOXlb1Ukir2X+Rbdkd1KG2Ixfn2Ql4JRmELnYK9mEM8G36fAA3xEQ89fxXihC8q+sAKi9jhHxNqagY2hiaYgRCm0f0QP7H4Fp11LSXiuBY2aYFlh0DeDIVVFUJQn5rCnpiNI2gvLxHnASn9DIVHJJlm5rXvQAGEo4zvKq2w5G1NxENN7jrft1oxMdekETjxdH2Z3x+VTVYsPb+O0C/9/auN6v2hNZw5b2UOmSbG5/rkC3LBA+1PdxFxORjxpQ81GcxKc+ybVjEBvUJvaGJ7p7n5A5KSwe4AzkasA+crmzFtowoIVTiLjANm8GDsrWW35ScI3JY8Urv83tnkF8JR0yLvEt2hO/0qNyy3Jb3YKeHeHeLeOuVLRpNF+pkf85OW7/zJxWdXsbsKBUk2TC0BCPwMq5Q/CPvaJFkNS/1l1qUPe+uH3oD59erYGI/Y4sce6KaXYElAIOLt+0O3t2+/xJDF1XvOlWGC1W1B8VMszbGfOvT5qaRRAIFK3BCO164nZ0uYLH2YjNN8thXS2v2BK9gTfD7jHVxzHr4roOlEvYYz9QIz+Vl/sLDXInsctFsXjqIRnO2ZO387lxmIboLDZCJ59KLFliNIgh9ipt6tLg9SihpRPDO1ia5byw7de1aCQmF5geOQtK509rzfdwxaKOIq+73AvwCC5/5fcV4vo3+3LpMdtWHh0ywsJC/ZGoCb8/9D8F/ifgLLl8S8QWfU8cAAAAASUVORK5CYII=">
</p>

<p align="center">
  <strong>
    <a href="CONTRIBUTING.md">Contributing<a/>
    &nbsp;&nbsp;&bull;&nbsp;&nbsp;
    <a href="doc/development-guide.md">Development Guide<a/>
    &nbsp;&nbsp;&bull;&nbsp;&nbsp;
    <a href="benchmark/README.md">Benchmarks<a/>
    &nbsp;&nbsp;&bull;&nbsp;&nbsp;
    <a href="examples/">Examples<a/>
  </strong>
</p>

---

## About this project

This is the JavaScript version of [OpenTelemetry](https://opentelemetry.io/), a framework for collecting traces and metrics from applications.

## Compatibility Matrix

| API Version | Core version | Contrib Version         |
| ----------- |--------------|-------------------------|
| v1.0.0-rc.0 | 0.19.x       | ------                  |
| 0.18.x      | 0.18.x       | 0.14.x                  |
|             | 0.17.x       | ------                  |
|             | 0.16.x       | ------                  |
|             | 0.15.x       | 0.13.x                  |
|             | 0.14.x       | 0.12.x                  |
|             | 0.13.x       | ------                  |
|             | 0.12.x       | 0.11.x                  |
|             | 0.11.x       | 0.10.x                  |

## Quick start

### Application Owner

To get started tracing your own application, see the [Getting Started Guide](getting-started/README.md). For more information about automatic instrumentation see [@opentelemetry/node][otel-node], which provides auto-instrumentation for Node.js applications. If the automatic instrumentation does not suit your needs, or you would like to create manual traces, see [@opentelemetry/tracing][otel-tracing]

### Library Author

If you are a library author looking to build OpenTelemetry into your library, please see [the documentation][docs]. As a library author, it is important that you only depend on properties and methods published on the public API. If you use any properties or methods from the SDK that are not officially a part of the public API, your library may break if an [Application Owner](#application-owner) uses a different SDK implementation.

## Supported Runtimes

| Platform Version | Supported                                       |
|------------------|-------------------------------------------------|
| Node.JS `v14`    | ✅                                               |
| Node.JS `v12`    | ✅                                               |
| Node.JS `v10`    | ✅                                               |
| Node.JS `v8`     | See [Node Support](#node-support) below         |
| Web Browsers     | ✅ See [Browser Support](#browser-support) below |

### Node Support

Automated tests are run using the latest release of each currently active version of Node.JS.
While Node.JS v8 is no longer supported by the Node.JS team, the latest version of Node.JS v8 is still included in our testing suite.
Please note that versions of Node.JS v8 prior to `v8.5.0` will NOT work, because OpenTelemetry Node depends on the `perf_hooks` module introduced in `v8.5.0`

### Browser Support

Automated browser tests are run in the latest version of Headless Chrome.
There is currently no list of officially supported browsers, but OpenTelemetry is developed using standard web technologies with wide support and should work in currently supported versions of major browsers.

## Release Schedule

OpenTelemetry JS is under active development.
This release isn't guaranteed to conform to a specific version of the specification, and future
releases will not attempt to maintain backwards compatibility with the alpha release.

| Component                  | Initial Version | Release Date     |
|----------------------------|-----------------|------------------|
| Tracing API                | Alpha v0.1.0    | October 14 2019  |
| Tracing SDK (Node and Web) | Alpha v0.1.0    | October 14 2019  |
| Jaeger Trace Exporter      | Alpha v0.1.0    | October 14 2019  |
| Trace Context Propagation  | Alpha v0.1.0    | October 14 2019  |
| Zipkin Trace Exporter      | Alpha v0.1.0    | October 14 2019  |
| OpenTracing Bridge         | Alpha v0.1.0    | October 14 2019  |
| Metrics API                | Alpha v0.2.0    | November 04 2019 |
| Metrics SDK                | Alpha v0.2.0    | November 04 2019 |
| Prometheus Metric Exporter | Alpha v0.3.0    | December 13 2019 |
| Resources                  | Beta v0.5.0     | March 16 2020    |
| Metrics SDK (Complete)     | Beta v0.5.0     | March 16 2020    |
| OpenCensus Bridge          | Unknown         | Unknown          |
| Support for Tags/Baggage   | Unknown         | Unknown          |

## Feature Status

Last updated March 2020

| Feature             | API Status | Specification Target | SDK Status  |
|---------------------|------------|----------------------|-------------|
| Tracing             | Beta       | v0.3                 | Beta        |
| Metrics             | Beta       | v0.3                 | Beta        |
| Context             | Beta       | v0.3                 | Beta        |
| Propagation         | Beta       | v0.3                 | Beta        |
| Baggage             | Alpha      | v0.3                 | Development |
| OpenTracing Bridge  | N/A        | v0.3                 | Beta        |
| Resources           | N/A        | v0.3                 | Beta        |

See the [project
milestones](https://github.com/open-telemetry/opentelemetry-js/milestones)
for details on upcoming releases. The dates and features described here are
estimates, and subject to change.

## Contributing

We'd love your help!. Use tags [up-for-grabs][up-for-grabs-issues] and
[good first issue][good-first-issues] to get started with the project. For
instructions to build and make changes to this project, see the
[CONTRIBUTING](CONTRIBUTING.md) guide.

We have a weekly SIG meeting! See the [community page](https://github.com/open-telemetry/community#javascript-sdk) for meeting details and notes.

Approvers ([@open-telemetry/js-approvers](https://github.com/orgs/open-telemetry/teams/javascript-approvers)):

- [Chengzhong Wu](https://github.com/legendecas), Alibaba
- [Gerhard Stöbich](https://github.com/Flarna), Dynatrace
- [John Bley](https://github.com/johnbley), Splunk
- [Mark Wolff](https://github.com/markwolff), Microsoft
- [Matthew Wear](https://github.com/mwear), LightStep
- [Naseem K. Ullah](https://github.com/naseemkullah), Transit
- [Olivier Albertini](https://github.com/OlivierAlbertini), Ville de Montréal

*Find more about the approver role in [community repository](https://github.com/open-telemetry/community/blob/main/community-membership.md#approver).*

Maintainers ([@open-telemetry/js-maintainers](https://github.com/orgs/open-telemetry/teams/javascript-maintainers)):

- [Bartlomiej Obecny](https://github.com/obecny), LightStep
- [Daniel Dyla](https://github.com/dyladan), Dynatrace
- [Valentin Marchaud](https://github.com/vmarchaud), Open Source Contributor

*Find more about the maintainer role in [community repository](https://github.com/open-telemetry/community/blob/main/community-membership.md#maintainer).*

### Thanks to all the people who already contributed

<a href="https://github.com/open-telemetry/opentelemetry-js/graphs/contributors">
  <img src="https://contributors-img.web.app/image?repo=open-telemetry/opentelemetry-js" />
</a>

### Thanks to all previous approvers and maintainers

- [Daniel Khan](https://github.com/dkhan), Dynatrace, Maintainer
- [Mayur Kale](https://github.com/mayurkale22), Google, Maintainer
- [Brandon Gonzalez](https://github.com/bg451), LightStep, Approver
- [Roch Devost](https://github.com/rochdev), DataDog, Approver

## Packages

### API

| Package                          | Description                                                                                                                                                                                    |
|----------------------------------|------------------------------------------------------------------------------------------------------------------------------------------------------------------------------------------------|
| [@opentelemetry/api][otel-api]   | This package provides TypeScript interfaces, enums and no-op implementations for the OpenTelemetry core trace and metrics model. It is intended for use both on the server and in the browser. |
| [@opentelemetry/core][otel-core] | This package provides default and no-op implementations of the OpenTelemetry api for trace and metrics. It's intended for use both on the server and in the browser.                           |

### Implementation / SDKs

| Package                                | Description                                                                                                                                                                                                                                                  |
|----------------------------------------|--------------------------------------------------------------------------------------------------------------------------------------------------------------------------------------------------------------------------------------------------------------|
| [@opentelemetry/tracing][otel-tracing] | This module provides a full control over instrumentation and span creation. It doesn't load [`async_hooks`](https://nodejs.org/api/async_hooks.html) or any instrumentation by default. It is intended for use both on the server and in the browser.        |
| [@opentelemetry/metrics][otel-metrics] | This module provides instruments and meters for reporting of time series data.                                                                                                                                                                               |
| [@opentelemetry/node][otel-node]       | This module provides automatic tracing for Node.js applications. It is intended for use on the server only.                                                                                                                                                  |
| [@opentelemetry/web][otel-web]         | This module provides automated instrumentation and tracing for Web applications. It is intended for use in the browser only.                                                                                                                                 |

### Compatible Exporters

OpenTelemetry is vendor-agnostic and can upload data to any backend with various exporter implementations. Even though, OpenTelemetry provides support for many backends, vendors/users can also implement their own exporters for proprietary and unofficially supported backends.

See the [OpenTelemetry registry](https://opentelemetry.io/registry/?s=node.js) for a list of exporters available.

### Instrumentations

OpenTelemetry can collect tracing data automatically using instrumentations. Vendors/Users can also create and use their own. Currently, OpenTelemetry supports automatic tracing for:

#### Node Instrumentations

##### Core

- [@opentelemetry/instrumentation-grpc][otel-instrumentation-grpc]
- [@opentelemetry/instrumentation-http][otel-instrumentation-http]

##### Contrib

These plugins are hosted at <https://github.com/open-telemetry/opentelemetry-js-contrib/tree/master/plugins/node>

- [@opentelemetry/instrumentation-mongodb][otel-contrib-instrumentation-mongodb]
- [@opentelemetry/instrumentation-mysql][otel-contrib-instrumentation-mysql]
- [@opentelemetry/instrumentation-pg][otel-contrib-instrumentation-pg]
- [@opentelemetry/instrumentation-redis][otel-contrib-instrumentation-redis]
- [@opentelemetry/instrumentation-ioredis][otel-contrib-instrumentation-ioredis]
- [@opentelemetry/instrumentation-express][otel-contrib-instrumentation-express]
- [@opentelemetry/instrumentation-dns][otel-contrib-instrumentation-dns]
- [@opentelemetry/instrumentation-hapi][otel-contrib-instrumentation-hapi]
- [@opentelemetry/instrumentation-koa][otel-contrib-instrumentation-koa]

#### Web Instrumentations

##### Core

- [@opentelemetry/instrumentation-xml-http-request][otel-instrumentation-xml-http-request]
- [@opentelemetry/instrumentation-fetch][otel-instrumentation-fetch]

##### Contrib

These instrumentations are hosted at <https://github.com/open-telemetry/opentelemetry-js-contrib/tree/master/plugins/web>

- [@opentelemetry/instrumentation-document-load][otel-contrib-instrumentation-document-load]
- [@opentelemetry/instrumentation-user-interaction][otel-contrib-instrumentation-user-interaction]

To request automatic tracing support for a module not on this list, please [file an issue](https://github.com/open-telemetry/opentelemetry-js/issues). Alternatively, you can [write an instrumentation yourself](https://github.com/open-telemetry/opentelemetry-js/blob/main/doc/instrumentation-guide.md).

### Shims

| Package                                                  | Description                                                                             |
|----------------------------------------------------------|-----------------------------------------------------------------------------------------|
| [@opentelemetry/shim-opentracing][otel-shim-opentracing] | OpenTracing shim allows existing OpenTracing instrumentation to report to OpenTelemetry |

## Upgrade guidelines

### 0.18.x to 0.19.0

<<<<<<< HEAD
- All plugins have been removed in favor of instrumentations.
- `HttpBaggage` renamed to `HttpBaggagePropagator`
- `HttpTraceContext` renamed to `HttpTraceContextPropagator`
=======
- API is now a peer dependency. This means that users will need to include `@opentelemetry/api` as a dependency of their project in order to use the SDK. NPM version 7+ (Node 15+) should do this automatically.
>>>>>>> 23ba4bfd

- All plugins have been removed in favor of instrumentations.

- The `@opentelemetry/propagator-b3` package previously exported three propagators: `B3Propagator`,`B3SinglePropagator`, and `B3MultiPropagator`, but now only exports the `B3Propagator`. It extracts b3 context in single and multi-header encodings, and injects context using the single-header encoding by default, but can be configured to inject context using the multi-header endcoding during construction: `new B3Propagator({ injectEncoding: B3InjectEncoding.MULTI_HEADER })`. If you were previously using the `B3SinglePropagator` or `B3MultiPropagator` directly, you should update your code to use the `B3Propagator` with the appropriate configuration. See the [readme](./packages/opentelemetry-propagator-b3/readme.md) for full details and usage.

- Sampling configuration via environment variable has changed. If you were using `OTEL_SAMPLING_PROBABILITY` then you should replace it with `OTEL_TRACES_SAMPLER=parentbased_traceidratio` and `OTEL_TRACES_SAMPLER_ARG=<number>` where `<number>` is a number in the [0..1] range, e.g. "0.25". Default is 1.0 if unset.

### 0.17.0 to 0.18.0

- `diag.setLogLevel` is removed and LogLevel can be set by an optional second parameter to `setLogger`

[PR-1975](https://github.com/open-telemetry/opentelemetry-js/pull/1975)

- Breaking change - The resulting resource MUST have all attributes that are on any of the two input resources. If a key exists on both the old and updating resource, the value of the updating resource MUST be picked - previously it was opposite.

### 0.16.0 to 0.17.0

[PR-1880](https://github.com/open-telemetry/opentelemetry-js/pull/1880) feat(diag-logger): introduce a new global level api.diag for internal diagnostic logging

[PR-1925](https://github.com/open-telemetry/opentelemetry-js/pull/1925) feat(diag-logger): part 2 - breaking changes - remove api.Logger, api.NoopLogger, core.LogLevel, core.ConsoleLogger

- These PR's remove the previous ```Logger``` and ```LogLevel``` implementations and change the way you should use the replacement ```DiagLogger``` and ```DiagLogLevel```, below are simple examples of how to change your existing usages.

#### Setting the global diagnostic logger

The new global [```api.diag```](https://github.com/open-telemetry/opentelemetry-js/blob/main/packages/opentelemetry-api/src/api/diag.ts#L32) provides the ability to set the global diagnostic logger ```setLogger()``` and logging level ```setLogLevel()```, it is also a ```DiagLogger``` implementation and should be directly to log diagnostic messages.

All included logger references have been removed in preference to using the global ```api.diag``` directly, so you no longer need to pass around the logger instance via function parameters or included as part of the configuration for a component.

```javascript
import { diag, DiagConsoleLogger, DiagLogLevel } from "@opentelemetry/api";
// Setting the default Global logger to use the Console
// And optionally change the logging level (Defaults to INFO)
diag.setLogger(new DiagConsoleLogger(), DiagLogLevel.ERROR)
```

#### Using the logger anywhere in the code

```typescript
import { diag } from "@opentelemetry/api";

// Remove or make optional the parameter and don't use it.
export function MyFunction() {
  diag.debug("...");
  diag.info("...");
  diag.warn("...");
  diag.error("...");
  diag.verbose("..");
}

```

#### Setting the logger back to a noop

```typescript
import { diag } from "@opentelemetry/api";
diag.setLogger();

```

[PR-1855](https://github.com/open-telemetry/opentelemetry-js/pull/1855) Use instrumentation loader to load plugins and instrumentations

- Providers do no load the plugins anymore. Also PluginLoader has been removed from providers, use `registerInstrumentations` instead

```javascript
//Previously in node
const provider = new NodeTracerProvider({
  plugins: {
    '@grpc/grpc-js': {
      enabled: true,
      path: '@opentelemetry/plugin-grpc-js',
    },
  }
});

// Now
const provider = new NodeTracerProvider();
const { registerInstrumentations } = require('@opentelemetry/instrumentation');
registerInstrumentations({
  instrumentations: [
    {
      plugins: {
        '@grpc/grpc-js': {
          enabled: true,
          path: '@opentelemetry/plugin-grpc-js',
        },
      }
    }
  ],
  tracerProvider: provider,
});

// or if you want to load only default instrumentations / plugins
registerInstrumentations({
  tracerProvider: provider,
});

//Previously in browser
const provider = new WebTracerProvider({
  plugins: [
    new DocumentLoad()
  ]
});
// Now
const { registerInstrumentations } = require('@opentelemetry/instrumentation');
const provider = new WebTracerProvider();
registerInstrumentations({
  instrumentations: [
    new DocumentLoad(),
  ],
});
```

- `registerInstrumentations` supports loading old plugins and instrumentations together. It also supports setting tracer provider and meter provider on instrumentations

[PR-1874](https://github.com/open-telemetry/opentelemetry-js/pull/1874) More specific API type names

Some types exported from `"@opentelemetry/api"` have been changed to be more specific.

- `AttributeValue` renamed to `SpanAttributeValue`
- `Attributes` renamed to `SpanAttributes`
- `EntryTtl` renamed to `BaggageEntryTtl`
- `EntryValue` renamed to `BaggageEntryValue`
- `Status` renamed to `SpanStatus`
- `StatusCode` renamed to `SpanStatusCode`

### 0.15.0 to 0.16.0

[PR-1863](https://github.com/open-telemetry/opentelemetry-js/pull/1863) removed public attributes `keepAlive` and `httpAgentOptions` from nodejs `CollectorTraceExporter` and `CollectorMetricExporter`

### 0.14.0 to 0.15.0

[PR-1764](https://github.com/open-telemetry/opentelemetry-js/pull/1764) removed some APIs from `Tracer`:

- `Tracer.getCurrentSpan()`: use `api.getSpan(api.context.active())`
- `Tracer.withSpan(span)`: use `api.context.with(api.setSpan(api.context.active(), span))`
- `Tracer.bind(target)`: use `api.context.bind(target)`

[PR-1797](https://github.com/open-telemetry/opentelemetry-js/pull/1797) chore!: split metrics into its own api package:

- Any references to `require("@opentelemetry/api").metrics` will need to be changed to `require("@opentelemetry/api-metrics").metrics`

[PR-1725](https://github.com/open-telemetry/opentelemetry-js/pull/1725) Use new gRPC default port

- The default port used by `@opentelemetry/exporter-collector-grpc` is changed from `55680` to `4317`

[PR-1749](https://github.com/open-telemetry/opentelemetry-js/pull/1749) chore: improve naming of span related context APIs

- Rename `[gs]etActiveSpan()` to `[gs]etSpan()`
- Rename `setExtractedSpanContext()` to `setSpanContext()`
- Rename `getParentSpanContext()` to `getSpanContext()`

## Useful links

- For more information on OpenTelemetry, visit: <https://opentelemetry.io/>
- For help or feedback on this project, join us in [GitHub Discussions][discussions-url]

## License

Apache 2.0 - See [LICENSE][license-url] for more information.

[discussions-url]: https://github.com/open-telemetry/opentelemetry-js/discussions
[license-url]: https://github.com/open-telemetry/opentelemetry-js/blob/main/LICENSE
[up-for-grabs-issues]: https://github.com/open-telemetry/OpenTelemetry-js/issues?q=is%3Aissue+is%3Aopen+label%3Aup-for-grabs
[good-first-issues]: https://github.com/open-telemetry/OpenTelemetry-js/issues?q=is%3Aissue+is%3Aopen+label%3A%22good+first+issue%22

[docs]: https://open-telemetry.github.io/opentelemetry-js

[otel-metrics]: https://github.com/open-telemetry/opentelemetry-js/tree/main/packages/opentelemetry-metrics
[otel-node]: https://github.com/open-telemetry/opentelemetry-js/tree/main/packages/opentelemetry-node

[otel-instrumentation-fetch]: https://github.com/open-telemetry/opentelemetry-js/tree/main/packages/opentelemetry-instrumentation-fetch
[otel-instrumentation-grpc]: https://github.com/open-telemetry/opentelemetry-js/tree/main/packages/opentelemetry-instrumentation-grpc
[otel-instrumentation-http]: https://github.com/open-telemetry/opentelemetry-js/tree/main/packages/opentelemetry-instrumentation-http
[otel-instrumentation-xml-http-request]: https://github.com/open-telemetry/opentelemetry-js/tree/main/packages/opentelemetry-instrumentation-xml-http-request

[otel-shim-opentracing]: https://github.com/open-telemetry/opentelemetry-js/tree/main/packages/opentelemetry-shim-opentracing
[otel-tracing]: https://github.com/open-telemetry/opentelemetry-js/tree/main/packages/opentelemetry-tracing
[otel-web]: https://github.com/open-telemetry/opentelemetry-js/tree/main/packages/opentelemetry-web
[otel-api]: https://github.com/open-telemetry/opentelemetry-js/tree/main/packages/opentelemetry-api
[otel-core]: https://github.com/open-telemetry/opentelemetry-js/tree/main/packages/opentelemetry-core
[generate-api-documentation]: https://github.com/open-telemetry/opentelemetry-js/blob/main/CONTRIBUTING.md#generating-api-documentation

[otel-contrib-instrumentation-dns]: https://github.com/open-telemetry/opentelemetry-js-contrib/tree/master/plugins/node/opentelemetry-instrumentation-dns
[otel-contrib-instrumentation-ioredis]: https://github.com/open-telemetry/opentelemetry-js-contrib/tree/master/plugins/node/opentelemetry-instrumentation-ioredis
[otel-contrib-instrumentation-mongodb]: https://github.com/open-telemetry/opentelemetry-js-contrib/tree/master/plugins/node/opentelemetry-instrumentation-mongodb
[otel-contrib-instrumentation-mysql]: https://github.com/open-telemetry/opentelemetry-js-contrib/tree/master/plugins/node/opentelemetry-instrumentation-mysql
[otel-contrib-instrumentation-pg]: https://github.com/open-telemetry/opentelemetry-js-contrib/tree/master/plugins/node/opentelemetry-instrumentation-pg
[otel-contrib-instrumentation-redis]: https://github.com/open-telemetry/opentelemetry-js-contrib/tree/master/plugins/node/opentelemetry-instrumentation-redis
[otel-contrib-instrumentation-express]: https://github.com/open-telemetry/opentelemetry-js-contrib/tree/master/plugins/node/opentelemetry-instrumentation-express
[otel-contrib-instrumentation-user-interaction]: https://github.com/open-telemetry/opentelemetry-js-contrib/tree/master/plugins/web/opentelemetry-instrumentation-user-interaction
[otel-contrib-instrumentation-document-load]: https://github.com/open-telemetry/opentelemetry-js-contrib/tree/master/plugins/web/opentelemetry-instrumentation-document-load
[otel-contrib-instrumentation-hapi]: https://github.com/open-telemetry/opentelemetry-js-contrib/tree/master/plugins/node/opentelemetry-instrumentation-hapi
[otel-contrib-instrumentation-koa]: https://github.com/open-telemetry/opentelemetry-js-contrib/tree/master/plugins/node/opentelemetry-instrumentation-koa<|MERGE_RESOLUTION|>--- conflicted
+++ resolved
@@ -247,15 +247,13 @@
 
 ### 0.18.x to 0.19.0
 
-<<<<<<< HEAD
+- API is now a peer dependency. This means that users will need to include `@opentelemetry/api` as a dependency of their project in order to use the SDK. NPM version 7+ (Node 15+) should do this automatically.
+
 - All plugins have been removed in favor of instrumentations.
+
 - `HttpBaggage` renamed to `HttpBaggagePropagator`
+
 - `HttpTraceContext` renamed to `HttpTraceContextPropagator`
-=======
-- API is now a peer dependency. This means that users will need to include `@opentelemetry/api` as a dependency of their project in order to use the SDK. NPM version 7+ (Node 15+) should do this automatically.
->>>>>>> 23ba4bfd
-
-- All plugins have been removed in favor of instrumentations.
 
 - The `@opentelemetry/propagator-b3` package previously exported three propagators: `B3Propagator`,`B3SinglePropagator`, and `B3MultiPropagator`, but now only exports the `B3Propagator`. It extracts b3 context in single and multi-header encodings, and injects context using the single-header encoding by default, but can be configured to inject context using the multi-header endcoding during construction: `new B3Propagator({ injectEncoding: B3InjectEncoding.MULTI_HEADER })`. If you were previously using the `B3SinglePropagator` or `B3MultiPropagator` directly, you should update your code to use the `B3Propagator` with the appropriate configuration. See the [readme](./packages/opentelemetry-propagator-b3/readme.md) for full details and usage.
 
