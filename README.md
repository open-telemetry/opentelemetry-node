--- conflicted
+++ resolved
@@ -234,8 +234,7 @@
 
 ## Upgrade guidelines
 
-<<<<<<< HEAD
-### 0.15 to 0.16
+### 0.15.0 to 0.16.0
 
 [PR-1874](https://github.com/open-telemetry/opentelemetry-js/pull/1874) More specific API type names
 
@@ -248,14 +247,9 @@
 - `Status` renamed to `SpanStatus`
 - `StatusCode` renamed to `SpanStatusCode`
 
-### 0.14 to 0.15
-=======
-### 0.15.0 to 0.16.0
-
 [PR-1863](https://github.com/open-telemetry/opentelemetry-js/pull/1863) removed public attributes `keepAlive` and `httpAgentOptions` from nodejs `CollectorTraceExporter` and `CollectorMetricExporter`
 
 ### 0.14.0 to 0.15.0
->>>>>>> e68863f8
 
 [PR-1764](https://github.com/open-telemetry/opentelemetry-js/pull/1764) removed some APIs from `Tracer`:
 
