version: 2

node_test_env: &node_test_env
  RUN_POSTGRES_TESTS: 1
  RUN_MYSQL_TESTS: 1
  RUN_MONGODB_TESTS: 1
  RUN_REDIS_TESTS: 1
  POSTGRES_USER: postgres
  POSTGRES_DB: circle_database
  POSTGRES_HOST: localhost
  POSTGRES_PORT: 5432
  OPENTELEMETRY_REDIS_HOST: 'localhost'
  OPENTELEMETRY_REDIS_PORT: 6379
  MONGODB_HOST: localhost
  MONGODB_PORT: 27017
  MONGODB_DB: opentelemetry-tests
  MYSQL_USER: otel
  MYSQL_DATABASE: circle_database
  MYSQL_PASSWORD: secret
  MYSQL_PORT: 3306

postgres_service: &postgres_service
  image: circleci/postgres:9.6-alpine
  environment: # env to pass to CircleCI, specified values must match node_test_env
    POSTGRES_USER: postgres
    POSTGRES_DB: circle_database
redis_service: &redis_service
  image: redis

mongo_service: &mongo_service
  image: mongo

mysql_service: &mysql_service
  image: circleci/mysql:5.7
  environment:
    MYSQL_ROOT_PASSWORD: rootpw
    MYSQL_DATABASE: circle_database
    MYSQL_USER: otel
    MYSQL_PASSWORD: secret

cache_1: &cache_1
  key: npm-cache-01-{{ .Environment.CIRCLE_JOB }}-{{ checksum "/tmp/checksums.txt" }}-1
  paths:
    - ./node_modules
    - ./yarn.lock
    - packages/opentelemetry-base/node_modules
    - packages/opentelemetry-scope-base/node_modules
    - packages/opentelemetry-types/node_modules
    - packages/opentelemetry-scope-async-hooks/node_modules
    - packages/opentelemetry-core/node_modules
    - packages/opentelemetry-exporter-prometheus/node_modules
    - packages/opentelemetry-metrics/node_modules
    - packages/opentelemetry-tracing/node_modules
    - packages/opentelemetry-exporter-jaeger/node_modules
    - packages/opentelemetry-exporter-zipkin/node_modules
    - packages/opentelemetry-node/node_modules
    - packages/opentelemetry-shim-opentracing/node_modules
    - packages/opentelemetry-web/node_modules
    - packages/opentelemetry-plugin-dns/node_modules

cache_2: &cache_2
  key: npm-cache-02-{{ .Environment.CIRCLE_JOB }}-{{ checksum "/tmp/checksums.txt" }}-2
  paths:
    - packages/opentelemetry-plugin-grpc/node_modules
    - packages/opentelemetry-plugin-http/node_modules
    - packages/opentelemetry-plugin-http2/node_modules
    - packages/opentelemetry-plugin-mongodb-core/node_modules
    - packages/opentelemetry-plugin-redis/node_modules
    - packages/opentelemetry-plugin-postgres/opentelemetry-plugin-pg/node_modules
    - packages/opentelemetry-plugin-document-load/node_modules
    - packages/opentelemetry-plugin-https/node_modules
    - packages/opentelemetry-plugin-postgres/opentelemetry-plugin-pg-pool/node_modules
    - packages/opentelemetry-plugin-mysql/node_modules
    - packages/opentelemetry-exporter-prometheus/node_modules

node_unit_tests: &node_unit_tests
  steps:
    - checkout
    - run:
        name: Create Checksum
        command: sh .circleci/checksum.sh /tmp/checksums.txt
    - run:
        name: Setup environment variables
        command: |
          echo "export CIRCLE_NODE_VERSION=\$(node --version | grep -oE 'v[0-9]+')" >> $BASH_ENV
          source $BASH_ENV
    - run:
        name: Log out node.js version
        command: |
          node --version
          echo "CIRCLE_NODE_VERSION=${CIRCLE_NODE_VERSION}"
    - restore_cache:
        keys:
          - npm-cache-01-{{ .Environment.CIRCLE_JOB }}-{{ checksum "/tmp/checksums.txt" }}-1
    - restore_cache:
        keys:
          - npm-cache-02-{{ .Environment.CIRCLE_JOB }}-{{ checksum "/tmp/checksums.txt" }}-2
    - run:
        name: Install Dependencies
        command: yarn install
    - save_cache:
        <<: *cache_1
    - save_cache:
        <<: *cache_2
    - run:
        name: Compile code
        command: yarn compile
    - run:
        name: Unit tests
        command: yarn test
    - run:
        name: report coverage
        command: if [ "${CIRCLE_NODE_VERSION}" = "v12" ]; then yarn codecov; fi

browsers_unit_tests: &browsers_unit_tests
  steps:
    - checkout
    - run:
        name: Create Checksum
        command: sh .circleci/checksum.sh /tmp/checksums.txt
    - run:
        name: Setup environment variables
        command: |
          echo "export CIRCLE_NODE_VERSION=\$(node --version | grep -oE 'v[0-9]+')" >> $BASH_ENV
          source $BASH_ENV
    - run:
        name: Log out node.js version
        command: |
          node --version
          echo "CIRCLE_NODE_VERSION=${CIRCLE_NODE_VERSION}"
    - restore_cache:
        keys:
          - npm-cache-01-{{ .Environment.CIRCLE_JOB }}-{{ checksum "/tmp/checksums.txt" }}-1
    - restore_cache:
        keys:
          - npm-cache-02-{{ .Environment.CIRCLE_JOB }}-{{ checksum "/tmp/checksums.txt" }}-1
    - run:
        name: Install Dependencies
        command: yarn install
    - save_cache:
        <<: *cache_1
    - save_cache:
        <<: *cache_2
    - run:
        name: Unit tests
        command: yarn test:browser
    - run:
        name: report coverage
        command: if [ "$CIRCLE_NODE_VERSION" = "v12" ]; then yarn codecov:browser; fi

jobs:
  lint_&_docs:
    docker:
      - image: node:12
    steps:
      - checkout
      - run:
          name: Install minimal doc and lint modules globally
          command: yarn global add lerna typedoc linkinator typescript gts tslint-consistent-codestyle tslint-microsoft-contrib
      - run:
          name: Symlink global modules into all lerna packages
          command: lerna exec 'ln -s $(yarn global dir)/node_modules node_modules'
      - run:
          name: Check code style and linting
          command: yarn run check
      - run:
          name: Docs tests
          command: yarn docs-test
  node8:
    docker:
      - image: node:8
        environment: *node_test_env
      - *postgres_service
<<<<<<< HEAD
      - *mysql_service
=======
      - *redis_service
>>>>>>> 478f4cd6
      - *mongo_service
    <<: *node_unit_tests
  node10:
    docker:
      - image: node:10
        environment: *node_test_env
      - *postgres_service
<<<<<<< HEAD
      - *mysql_service
=======
      - *redis_service
>>>>>>> 478f4cd6
      - *mongo_service
    <<: *node_unit_tests
  node12:
    docker:
      - image: node:12
        environment: *node_test_env
      - *postgres_service
<<<<<<< HEAD
      - *mysql_service
=======
      - *redis_service
>>>>>>> 478f4cd6
      - *mongo_service
    <<: *node_unit_tests
  node12-browsers:
    docker:
      - image: circleci/node:12-browsers
    <<: *browsers_unit_tests

workflows:
  version: 2
  build:
    jobs:
      - lint_&_docs
      - node8
      - node10
      - node12
      - node12-browsers<|MERGE_RESOLUTION|>--- conflicted
+++ resolved
@@ -171,11 +171,8 @@
       - image: node:8
         environment: *node_test_env
       - *postgres_service
-<<<<<<< HEAD
       - *mysql_service
-=======
       - *redis_service
->>>>>>> 478f4cd6
       - *mongo_service
     <<: *node_unit_tests
   node10:
@@ -183,11 +180,8 @@
       - image: node:10
         environment: *node_test_env
       - *postgres_service
-<<<<<<< HEAD
       - *mysql_service
-=======
       - *redis_service
->>>>>>> 478f4cd6
       - *mongo_service
     <<: *node_unit_tests
   node12:
@@ -195,11 +189,8 @@
       - image: node:12
         environment: *node_test_env
       - *postgres_service
-<<<<<<< HEAD
       - *mysql_service
-=======
       - *redis_service
->>>>>>> 478f4cd6
       - *mongo_service
     <<: *node_unit_tests
   node12-browsers:
