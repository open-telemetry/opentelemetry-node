--- conflicted
+++ resolved
@@ -33,17 +33,11 @@
   "author": "OpenTelemetry Authors",
   "license": "Apache-2.0",
   "devDependencies": {
-<<<<<<< HEAD
-    "@commitlint/cli": "^8.1.0",
-    "@commitlint/config-conventional": "^8.1.0",
-    "beautify-benchmark": "^0.2.4",
-    "benchmark": "^2.1.4",
-    "husky": "^3.0.1",
-=======
     "@commitlint/cli": "^8.2.0",
     "@commitlint/config-conventional": "^8.2.0",
     "husky": "^3.0.9",
->>>>>>> ee1533a9
+    "benchmark": "^2.1.4",
+    "beautify-benchmark": "^0.2.4",
     "gts": "^1.0.0",
     "lerna": "^3.17.0",
     "lerna-changelog": "^0.8.2",
