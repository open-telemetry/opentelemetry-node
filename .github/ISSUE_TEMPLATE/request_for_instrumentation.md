---
name: Suggest Instrumentation
about: Suggest instrumentation for a module or framework
labels: instrumentation
---

<!--
**NB:** Before opening an instrumentation support request against this repo, consider whether the instrumentation should reside in the [contrib repository](https://github.com/open-telemetry/opentelemetry-js-contrib).

<<<<<<< HEAD
You are welcome to try out the [instrumentation api](https://github.com/open-telemetry/opentelemetry-js/blob/master/doc/instrumentation-guide.md) to build your own instrumentation. If you do try out the instrumentation api, please let us know if you have any questions/feedback.
=======
You are welcome to try out the [plugin api](https://github.com/open-telemetry/opentelemetry-js/blob/main/doc/plugin-guide.md) to build your own plugin. If you do try out the plugin api, please let us know if you have any questions/feedback.
>>>>>>> 7e423a9e
-->

### Is it applicable for Node or Browser or both

### Do you expect this plugin to be commonly used

Weekly Downloads:

### What version of plugin are you interested in using

Versions:

### Additional context

<!--
Add any other context or screenshots about the plugin request here.
-->

#### Is there a reference you could point for the well-defined lifecycle methods**<|MERGE_RESOLUTION|>--- conflicted
+++ resolved
@@ -7,11 +7,7 @@
 <!--
 **NB:** Before opening an instrumentation support request against this repo, consider whether the instrumentation should reside in the [contrib repository](https://github.com/open-telemetry/opentelemetry-js-contrib).
 
-<<<<<<< HEAD
-You are welcome to try out the [instrumentation api](https://github.com/open-telemetry/opentelemetry-js/blob/master/doc/instrumentation-guide.md) to build your own instrumentation. If you do try out the instrumentation api, please let us know if you have any questions/feedback.
-=======
-You are welcome to try out the [plugin api](https://github.com/open-telemetry/opentelemetry-js/blob/main/doc/plugin-guide.md) to build your own plugin. If you do try out the plugin api, please let us know if you have any questions/feedback.
->>>>>>> 7e423a9e
+You are welcome to try out the [instrumentation api](https://github.com/open-telemetry/opentelemetry-js/blob/main/doc/instrumentation-guide.md) to build your own instrumentation. If you do try out the instrumentation api, please let us know if you have any questions/feedback.
 -->
 
 ### Is it applicable for Node or Browser or both
